--- conflicted
+++ resolved
@@ -49,13 +49,8 @@
  * implementation-specific location, which is typically the properties file
  * {@code conf/security/java.security} in the Java installation directory.
  *
-<<<<<<< HEAD
- * <p>Additional default values of security properties are read from a
- * system-specific location, if available.</p>
-=======
  * @implNote If the properties file fails to load, the JDK implementation will
  * throw an unspecified error when initializing the {@code Security} class.
->>>>>>> 908cab41
  *
  * @author Benjamin Renaud
  * @since 1.1
@@ -126,42 +121,9 @@
         // first load the system properties file
         // to determine the value of security.overridePropertiesFile
         File propFile = securityPropFile("java.security");
-<<<<<<< HEAD
-        if (propFile.exists()) {
-            InputStream is = null;
-            try {
-                FileInputStream fis = new FileInputStream(propFile);
-                is = new BufferedInputStream(fis);
-                props.load(is);
-                loadedProps = true;
-
-                if (sdebug != null) {
-                    sdebug.println("reading security properties file: " +
-                                propFile);
-                    sdebug.println(props.toString());
-                }
-            } catch (IOException e) {
-                if (sdebug != null) {
-                    sdebug.println("unable to load security properties from " +
-                                propFile);
-                    e.printStackTrace();
-                }
-            } finally {
-                if (is != null) {
-                    try {
-                        is.close();
-                    } catch (IOException ioe) {
-                        if (sdebug != null) {
-                            sdebug.println("unable to close input stream");
-                        }
-                    }
-                }
-            }
-=======
         boolean success = loadProps(propFile, null, false);
         if (!success) {
             throw new InternalError("Error loading java.security file");
->>>>>>> 908cab41
         }
 
         if ("true".equalsIgnoreCase(props.getProperty
@@ -175,6 +137,60 @@
             }
             loadProps(null, extraPropFile, overrideAll);
         }
+
+        boolean sysUseProps = Boolean.valueOf(System.getProperty(SYS_PROP_SWITCH, "false"));
+        boolean secUseProps = Boolean.valueOf(props.getProperty(SEC_PROP_SWITCH));
+        if (sdebug != null) {
+            sdebug.println(SYS_PROP_SWITCH + "=" + sysUseProps);
+            sdebug.println(SEC_PROP_SWITCH + "=" + secUseProps);
+        }
+        if (!sysUseProps && secUseProps) {
+            systemSecPropsEnabled = SystemConfigurator.configureSysProps(props);
+            if (!systemSecPropsEnabled) {
+                if (sdebug != null) {
+                    sdebug.println("WARNING: System security properties could not be loaded.");
+                }
+            }
+        } else {
+            if (sdebug != null) {
+                sdebug.println("System security property support disabled by user.");
+            }
+        }
+
+        if (systemSecPropsEnabled) {
+            boolean shouldEnable;
+            String sysProp = System.getProperty("com.redhat.fips");
+            if (sysProp == null) {
+                shouldEnable = true;
+                if (sdebug != null) {
+                    sdebug.println("com.redhat.fips unset, using default value of true");
+                }
+            } else {
+                shouldEnable = Boolean.valueOf(sysProp);
+                if (sdebug != null) {
+                    sdebug.println("com.redhat.fips set, using its value " + shouldEnable);
+                }
+            }
+            if (shouldEnable) {
+                boolean fipsEnabled = SystemConfigurator.configureFIPS(props);
+                if (sdebug != null) {
+                    if (fipsEnabled) {
+                        sdebug.println("FIPS mode support configured and enabled.");
+                    } else {
+                        sdebug.println("FIPS mode support disabled.");
+                    }
+                }
+            } else {
+                if (sdebug != null ) {
+                    sdebug.println("FIPS mode support disabled by user.");
+                }
+            }
+        } else {
+            if (sdebug != null) {
+                sdebug.println("WARNING: FIPS mode support can not be enabled without " +
+                               "system security properties being enabled.");
+            }
+        }
         initialSecurityProperties = (Properties) props.clone();
         if (sdebug != null) {
             for (String key : props.stringPropertyNames()) {
@@ -182,10 +198,9 @@
                     props.getProperty(key));
             }
         }
-
-    }
-
-    private static boolean loadProps(File masterFile, String extraPropFile, boolean overrideAll) {
+    }
+
+    static boolean loadProps(File masterFile, String extraPropFile, boolean overrideAll) {
         InputStream is = null;
         try {
             if (masterFile != null && masterFile.exists()) {
@@ -239,78 +254,6 @@
                 }
             }
         }
-<<<<<<< HEAD
-
-        boolean sysUseProps = Boolean.valueOf(System.getProperty(SYS_PROP_SWITCH, "false"));
-        boolean secUseProps = Boolean.valueOf(props.getProperty(SEC_PROP_SWITCH));
-        if (sdebug != null) {
-            sdebug.println(SYS_PROP_SWITCH + "=" + sysUseProps);
-            sdebug.println(SEC_PROP_SWITCH + "=" + secUseProps);
-        }
-        if (!sysUseProps && secUseProps) {
-            systemSecPropsEnabled = SystemConfigurator.configureSysProps(props);
-            if (!systemSecPropsEnabled) {
-                if (sdebug != null) {
-                    sdebug.println("WARNING: System security properties could not be loaded.");
-                }
-            }
-        } else {
-            if (sdebug != null) {
-                sdebug.println("System security property support disabled by user.");
-            }
-        }
-
-        // FIPS support depends on the contents of java.security so
-        // ensure it has loaded first
-        if (loadedProps && systemSecPropsEnabled) {
-            boolean shouldEnable;
-            String sysProp = System.getProperty("com.redhat.fips");
-            if (sysProp == null) {
-                shouldEnable = true;
-                if (sdebug != null) {
-                    sdebug.println("com.redhat.fips unset, using default value of true");
-                }
-            } else {
-                shouldEnable = Boolean.valueOf(sysProp);
-                if (sdebug != null) {
-                    sdebug.println("com.redhat.fips set, using its value " + shouldEnable);
-                }
-            }
-            if (shouldEnable) {
-                boolean fipsEnabled = SystemConfigurator.configureFIPS(props);
-                if (sdebug != null) {
-                    if (fipsEnabled) {
-                        sdebug.println("FIPS mode support configured and enabled.");
-                    } else {
-                        sdebug.println("FIPS mode support disabled.");
-                    }
-                }
-            } else {
-                if (sdebug != null ) {
-                    sdebug.println("FIPS mode support disabled by user.");
-                }
-            }
-        } else {
-            if (sdebug != null) {
-                sdebug.println("WARNING: FIPS mode support can not be enabled without " +
-                               "system security properties being enabled.");
-            }
-        }
-    }
-
-    /*
-     * Initialize to default values, if <java.home>/lib/java.security
-     * is not found.
-     */
-    private static void initializeStatic() {
-        props.put("security.provider.1", "sun.security.provider.Sun");
-        props.put("security.provider.2", "sun.security.rsa.SunRsaSign");
-        props.put("security.provider.3", "sun.security.ssl.SunJSSE");
-        props.put("security.provider.4", "com.sun.crypto.provider.SunJCE");
-        props.put("security.provider.5", "sun.security.jgss.SunProvider");
-        props.put("security.provider.6", "com.sun.security.sasl.Provider");
-=======
->>>>>>> 908cab41
     }
 
     /**
