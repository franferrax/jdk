--- conflicted
+++ resolved
@@ -151,12 +151,9 @@
         java.management,
         java.naming,
         java.rmi,
-<<<<<<< HEAD
-        jdk.crypto.cryptoki,
-        jdk.crypto.ec,
-=======
         jdk.charsets,
->>>>>>> c1a87498
+        jdk.crypto.cryptoki,
+        jdk.crypto.ec,
         jdk.jartool,
         jdk.jlink,
         jdk.net,
