/*
 * Copyright (c) 2003, 2023, Oracle and/or its affiliates. All rights reserved.
 * DO NOT ALTER OR REMOVE COPYRIGHT NOTICES OR THIS FILE HEADER.
 *
 * This code is free software; you can redistribute it and/or modify it
 * under the terms of the GNU General Public License version 2 only, as
 * published by the Free Software Foundation.  Oracle designates this
 * particular file as subject to the "Classpath" exception as provided
 * by Oracle in the LICENSE file that accompanied this code.
 *
 * This code is distributed in the hope that it will be useful, but WITHOUT
 * ANY WARRANTY; without even the implied warranty of MERCHANTABILITY or
 * FITNESS FOR A PARTICULAR PURPOSE.  See the GNU General Public License
 * version 2 for more details (a copy is included in the LICENSE file that
 * accompanied this code).
 *
 * You should have received a copy of the GNU General Public License version
 * 2 along with this work; if not, write to the Free Software Foundation,
 * Inc., 51 Franklin St, Fifth Floor, Boston, MA 02110-1301 USA.
 *
 * Please contact Oracle, 500 Oracle Parkway, Redwood Shores, CA 94065 USA
 * or visit www.oracle.com if you need additional information or have any
 * questions.
 */

package sun.security.pkcs11;

import java.io.*;
import java.lang.ref.*;
import java.math.BigInteger;
import java.util.*;
import java.security.*;
import java.security.interfaces.*;
import java.security.spec.*;

import javax.crypto.*;
import javax.crypto.interfaces.*;
import javax.crypto.spec.*;

import jdk.internal.access.SharedSecrets;

import sun.security.rsa.RSAUtil.KeyType;
import sun.security.rsa.RSAPublicKeyImpl;
import sun.security.rsa.RSAPrivateCrtKeyImpl;

import sun.security.internal.interfaces.TlsMasterSecret;

import sun.security.pkcs11.wrapper.*;

import static sun.security.pkcs11.TemplateManager.O_GENERATE;
import static sun.security.pkcs11.wrapper.PKCS11Constants.*;

import sun.security.util.DerValue;
import sun.security.util.Length;
import sun.security.util.ECUtil;
import sun.security.jca.JCAUtil;

/**
 * Key implementation classes.
 *
 * In PKCS#11, the components of private and secret keys may or may not
 * be accessible. If they are, we use the algorithm specific key classes
 * (e.g. DSAPrivateKey) for compatibility with existing applications.
 * If the components are not accessible, we use a generic class that
 * only implements PrivateKey (or SecretKey). Whether the components of a
 * key are extractable is automatically determined when the key object is
 * created.
 *
 * @author  Andreas Sterbenz
 * @since   1.5
 */
abstract class P11Key implements Key, Length {

    @Serial
    private static final long serialVersionUID = -2575874101938349339L;

    private static final boolean plainKeySupportEnabled = SharedSecrets
            .getJavaSecuritySystemConfiguratorAccess().isPlainKeySupportEnabled();

    private static final String PUBLIC = "public";
    private static final String PRIVATE = "private";
    private static final String SECRET = "secret";

    // type of key, one of (PUBLIC, PRIVATE, SECRET)
    final String type;

    // token instance
    final Token token;

    // algorithm name, returned by getAlgorithm(), etc.
    final String algorithm;

    // effective key length of the key, e.g. 56 for a DES key
    final int keyLength;

    // flags indicating whether the key is a token object, sensitive, extractable
    final boolean tokenObject, sensitive, extractable;

    // flag indicating whether the current token is NSS
    final transient boolean isNSS;

    @SuppressWarnings("serial") // Type of field is not Serializable
    private final NativeKeyHolder keyIDHolder;

    private static final boolean DISABLE_NATIVE_KEYS_EXTRACTION;

    /**
     * {@systemProperty sun.security.pkcs11.disableKeyExtraction} property
     * indicating whether or not cryptographic keys within tokens are
     * extracted to a Java byte array for memory management purposes.
     *
     * Key extraction affects NSS PKCS11 library only.
     *
     */
    static {
        PrivilegedAction<String> getKeyExtractionProp =
                () -> System.getProperty(
                        "sun.security.pkcs11.disableKeyExtraction", "false");
        @SuppressWarnings("removal")
        String disableKeyExtraction =
                AccessController.doPrivileged(getKeyExtractionProp);
        DISABLE_NATIVE_KEYS_EXTRACTION =
                "true".equalsIgnoreCase(disableKeyExtraction);
    }

    P11Key(String type, Session session, long keyID, String algorithm,
            int keyLength, CK_ATTRIBUTE[] attrs) {
        this.type = type;
        this.token = session.token;
        this.algorithm = algorithm;
        this.keyLength = keyLength;
        boolean tokenObject = false;
        boolean sensitive = false;
        boolean extractable = true;
        if (attrs != null) {
            for (CK_ATTRIBUTE attr : attrs) {
                if (attr.type == CKA_TOKEN) {
                    tokenObject = attr.getBoolean();
                } else if (attr.type == CKA_SENSITIVE) {
                    sensitive = attr.getBoolean();
                } else if (attr.type == CKA_EXTRACTABLE) {
                    extractable = attr.getBoolean();
                }
            }
        }
        this.tokenObject = tokenObject;
        this.sensitive = sensitive;
        this.extractable = extractable;
        isNSS = P11Util.isNSS(this.token);
        boolean extractKeyInfo = (!DISABLE_NATIVE_KEYS_EXTRACTION && isNSS &&
                extractable && !tokenObject);
        this.keyIDHolder = new NativeKeyHolder(this, keyID, session,
                extractKeyInfo, tokenObject);
    }

    public long getKeyID() {
        return keyIDHolder.getKeyID();
    }

    public void releaseKeyID() {
        keyIDHolder.releaseKeyID();
    }

    // see JCA spec
    public final String getAlgorithm() {
        token.ensureValid();
        return algorithm;
    }

    // see JCA spec
    public final byte[] getEncoded() {
        byte[] b = getEncodedInternal();
        return (b == null) ? null : b.clone();
    }

    // Called by the NativeResourceCleaner at specified intervals
    // See NativeResourceCleaner for more information
    static boolean drainRefQueue() {
        boolean found = false;
        SessionKeyRef next;
        while ((next = (SessionKeyRef) SessionKeyRef.refQueue.poll()) != null) {
            found = true;
            next.dispose();
        }
        return found;
    }

    abstract byte[] getEncodedInternal();

    public boolean equals(Object obj) {
        if (this == obj) {
            return true;
        }
        // equals() should never throw exceptions
        if (!token.isValid()) {
            return false;
        }
        if (!(obj instanceof Key other)) {
            return false;
        }
        String thisFormat = getFormat();
        if (thisFormat == null) {
            // no encoding, key only equal to itself
            // XXX getEncoded() for unextractable keys will change that
            return false;
        }
        if (!thisFormat.equals(other.getFormat())) {
            return false;
        }
        byte[] thisEnc = this.getEncodedInternal();
        byte[] otherEnc;
        if (obj instanceof P11Key) {
            otherEnc = ((P11Key)other).getEncodedInternal();
        } else {
            otherEnc = other.getEncoded();
        }
        return MessageDigest.isEqual(thisEnc, otherEnc);
    }

    public int hashCode() {
        // hashCode() should never throw exceptions
        if (!token.isValid()) {
            return 0;
        }
        byte[] b1 = getEncodedInternal();
        if (b1 == null) {
            return 0;
        }
        int r = b1.length;
        for (int i = 0; i < b1.length; i++) {
            r += (b1[i] & 0xff) * 37;
        }
        return r;
    }

    protected Object writeReplace() throws ObjectStreamException {
        KeyRep.Type type;
        String format = getFormat();
        if (isPrivate() && "PKCS#8".equals(format)) {
            type = KeyRep.Type.PRIVATE;
        } else if (isPublic() && "X.509".equals(format)) {
            type = KeyRep.Type.PUBLIC;
        } else if (isSecret() && "RAW".equals(format)) {
            type = KeyRep.Type.SECRET;
        } else {
            // XXX short term serialization for unextractable keys
            throw new NotSerializableException
                    ("Cannot serialize sensitive, unextractable " + (isNSS ?
                    ", and NSS token keys" : "keys"));
        }
        return new KeyRep(type, getAlgorithm(), format, getEncodedInternal());
    }

    public String toString() {
        token.ensureValid();
        String s1 = token.provider.getName() + " " + algorithm + " " + type
                + " key, " + keyLength + " bits ";
        s1 += (tokenObject ? "token" : "session") + " object";
        if (isPublic()) {
            s1 += ")";
        } else {
            s1 += ", " + (sensitive ? "" : "not ") + "sensitive";
            s1 += ", " + (extractable ? "" : "un") + "extractable)";
        }
        return s1;
    }

    /**
     * Return bit length of the key.
     */
    @Override
    public int length() {
        return keyLength;
    }

    boolean isPublic() {
        return type == PUBLIC;
    }

    boolean isPrivate() {
        return type == PRIVATE;
    }

    boolean isSecret() {
        return type == SECRET;
    }

    CK_ATTRIBUTE[] fetchAttributes(CK_ATTRIBUTE[] attrs) {
        Objects.requireNonNull(attrs, "attrs must be non-null");
        Session tempSession = null;
        long keyID = this.getKeyID();
        try {
            tempSession = token.getOpSession();
            token.p11.C_GetAttributeValue(tempSession.id(), keyID,
                    attrs);
        } catch (PKCS11Exception e) {
            throw new ProviderException(e);
        } finally {
            this.releaseKeyID();
            token.releaseSession(tempSession);
        }
        return attrs;
    }

    // convenience method which returns the attribute values as BigInteger[]
    BigInteger[] fetchAttributesAsInts(CK_ATTRIBUTE[] attrs) {
        attrs = fetchAttributes(attrs);
        BigInteger[] res = new BigInteger[attrs.length];
        for (int i = 0; i < attrs.length; i++) {
            res[i] = attrs[i].getBigInteger();
        }
        return res;
    }

    private static final CK_ATTRIBUTE[] A0 = new CK_ATTRIBUTE[0];

    private static CK_ATTRIBUTE[] getAttributes(Session session, long keyID,
            CK_ATTRIBUTE[] knownAttributes, CK_ATTRIBUTE[] desiredAttributes) {
        if (knownAttributes == null) {
            knownAttributes = A0;
        }
        for (int i = 0; i < desiredAttributes.length; i++) {
            // For each desired attribute, check to see if we have the value
            // available already. If everything is here, we save a native call.
            CK_ATTRIBUTE attr = desiredAttributes[i];
            for (CK_ATTRIBUTE known : knownAttributes) {
                if ((attr.type == known.type) && (known.pValue != null)) {
                    attr.pValue = known.pValue;
                    break; // break inner for loop
                }
            }
            if (attr.pValue == null) {
                // nothing found, need to call C_GetAttributeValue()
                for (int j = 0; j < i; j++) {
                    // clear values copied from knownAttributes
                    desiredAttributes[j].pValue = null;
                }
                try {
                    session.token.p11.C_GetAttributeValue
                            (session.id(), keyID, desiredAttributes);
                } catch (PKCS11Exception e) {
                    throw new ProviderException(e);
                }
                break; // break loop, goto return
            }
        }
        return desiredAttributes;
    }

    static SecretKey secretKey(Session session, long keyID, String algorithm,
            int keyLength, CK_ATTRIBUTE[] attrs) {
        attrs = getAttributes(session, keyID, attrs, new CK_ATTRIBUTE[] {
                    new CK_ATTRIBUTE(CKA_TOKEN),
                    new CK_ATTRIBUTE(CKA_SENSITIVE),
                    new CK_ATTRIBUTE(CKA_EXTRACTABLE),
        });
        return new P11SecretKey(session, keyID, algorithm, keyLength, attrs);
    }

    static SecretKey pbeKey(Session session, long keyID, String algorithm,
            int keyLength, CK_ATTRIBUTE[] attrs, char[] password, byte[] salt,
            int iterationCount) {
        attrs = getAttributes(session, keyID, attrs, new CK_ATTRIBUTE[] {
            new CK_ATTRIBUTE(CKA_TOKEN),
            new CK_ATTRIBUTE(CKA_SENSITIVE),
            new CK_ATTRIBUTE(CKA_EXTRACTABLE),
        });
        return new P11PBEKey(session, keyID, algorithm, keyLength,
                attrs, password, salt, iterationCount);
    }

    static SecretKey masterSecretKey(Session session, long keyID,
            String algorithm, int keyLength, CK_ATTRIBUTE[] attrs,
            int major, int minor) {
        attrs = getAttributes(session, keyID, attrs, new CK_ATTRIBUTE[] {
                    new CK_ATTRIBUTE(CKA_TOKEN),
                    new CK_ATTRIBUTE(CKA_SENSITIVE),
                    new CK_ATTRIBUTE(CKA_EXTRACTABLE),
        });
        return new P11TlsMasterSecretKey(session, keyID, algorithm, keyLength,
                attrs, major, minor);
    }

    // we assume that all components of public keys are always accessible
    static PublicKey publicKey(Session session, long keyID, String algorithm,
            int keyLength, CK_ATTRIBUTE[] attrs) {
        return switch (algorithm) {
            case "RSA" -> new P11RSAPublicKey(session, keyID, algorithm,
                    keyLength, attrs);
            case "DSA" -> new P11DSAPublicKey(session, keyID, algorithm,
                    keyLength, attrs);
            case "DH" -> new P11DHPublicKey(session, keyID, algorithm,
                    keyLength, attrs);
            case "EC" -> new P11ECPublicKey(session, keyID, algorithm,
                    keyLength, attrs);
            default -> throw new ProviderException
                    ("Unknown public key algorithm " + algorithm);
        };
    }

    static PrivateKey privateKey(Session session, long keyID, String algorithm,
            int keyLength, CK_ATTRIBUTE[] attrs) {
        attrs = getAttributes(session, keyID, attrs, new CK_ATTRIBUTE[] {
                    new CK_ATTRIBUTE(CKA_TOKEN),
                    new CK_ATTRIBUTE(CKA_SENSITIVE),
                    new CK_ATTRIBUTE(CKA_EXTRACTABLE),
        });

<<<<<<< HEAD
        boolean exportable = plainKeySupportEnabled && !algorithm.equals("DH");
        boolean keySensitive = (!exportable &&
            (attrs[0].getBoolean() ||
             attrs[1].getBoolean() || !attrs[2].getBoolean()));
=======
        boolean keySensitive =
                (attrs[0].getBoolean() && P11Util.isNSS(session.token)) ||
                attrs[1].getBoolean() || !attrs[2].getBoolean();
>>>>>>> 07fc6246

        return switch (algorithm) {
            case "RSA" -> P11RSAPrivateKeyInternal.of(session, keyID, algorithm,
                    keyLength, attrs, keySensitive);
            case "DSA" -> P11DSAPrivateKeyInternal.of(session, keyID, algorithm,
                    keyLength, attrs, keySensitive);
            case "DH" -> P11DHPrivateKeyInternal.of(session, keyID, algorithm,
                    keyLength, attrs, keySensitive);
            case "EC" -> P11ECPrivateKeyInternal.of(session, keyID, algorithm,
                    keyLength, attrs, keySensitive);
            default -> throw new ProviderException
                    ("Unknown private key algorithm " + algorithm);
        };
    }

    // base class for all PKCS11 private keys
    private static abstract class P11PrivateKey extends P11Key implements
            PrivateKey {
        @Serial
        private static final long serialVersionUID = -2138581185214187615L;

        protected byte[] encoded; // guard by synchronized

        P11PrivateKey(Session session, long keyID, String algorithm,
                int keyLength, CK_ATTRIBUTE[] attrs) {
            super(PRIVATE, session, keyID, algorithm, keyLength, attrs);
        }
        // XXX temporary encoding for serialization purposes
        public String getFormat() {
            token.ensureValid();
            return null;
        }
        byte[] getEncodedInternal() {
            token.ensureValid();
            return null;
        }
    }

    private static class P11SecretKey extends P11Key implements SecretKey {
        @Serial
        private static final long serialVersionUID = -7828241727014329084L;

        private volatile byte[] encoded; // guard by double-checked locking

        P11SecretKey(Session session, long keyID, String algorithm,
                int keyLength, CK_ATTRIBUTE[] attrs) {
            super(SECRET, session, keyID, algorithm, keyLength, attrs);
        }

        public String getFormat() {
            token.ensureValid();
            if (!plainKeySupportEnabled &&
                (sensitive || !extractable || (isNSS && tokenObject))) {
                return null;
            } else {
                return "RAW";
            }
        }

        byte[] getEncodedInternal() {
            token.ensureValid();
            if (getFormat() == null) {
                return null;
            }

            byte[] b = encoded;
            if (b == null) {
                synchronized (this) {
                    b = encoded;
                    if (b == null) {
                        b = fetchAttributes(new CK_ATTRIBUTE[] {
                                new CK_ATTRIBUTE(CKA_VALUE),
                        })[0].getByteArray();
                        encoded = b;
                    }
                }
            }
            return b;
        }
    }

    // base class for all PKCS11 public keys
    private static abstract class P11PublicKey extends P11Key implements
            PublicKey {
        @Serial
        private static final long serialVersionUID = 1L;

        protected byte[] encoded; // guard by synchronized

        P11PublicKey(Session session, long keyID, String algorithm,
                int keyLength, CK_ATTRIBUTE[] attrs) {
            super(PUBLIC, session, keyID, algorithm, keyLength, attrs);
        }
    }

    static final class P11PBEKey extends P11SecretKey
            implements PBEKey {
        private static final long serialVersionUID = 6847576994253634876L;
        private char[] password;
        private final byte[] salt;
        private final int iterationCount;
        P11PBEKey(Session session, long keyID, String algorithm,
                int keyLength, CK_ATTRIBUTE[] attributes,
                char[] password, byte[] salt, int iterationCount) {
            super(session, keyID, algorithm, keyLength, attributes);
            this.password = password.clone();
            this.salt = salt.clone();
            this.iterationCount = iterationCount;
        }

        @Override
        public char[] getPassword() {
            if (password == null) {
                throw new IllegalStateException("password has been cleared");
            }
            return password.clone();
        }

        @Override
        public byte[] getSalt() {
            return salt.clone();
        }

        @Override
        public int getIterationCount() {
            return iterationCount;
        }

        void clearPassword() {
            Arrays.fill(password, '\0');
            password = null;
        }
    }

    @SuppressWarnings("deprecation")
    private static class P11TlsMasterSecretKey extends P11SecretKey
            implements TlsMasterSecret {
        @Serial
        private static final long serialVersionUID = -1318560923770573441L;

        private final int majorVersion, minorVersion;
        P11TlsMasterSecretKey(Session session, long keyID, String algorithm,
                int keyLength, CK_ATTRIBUTE[] attrs, int major, int minor) {
            super(session, keyID, algorithm, keyLength, attrs);
            this.majorVersion = major;
            this.minorVersion = minor;
        }
        public int getMajorVersion() {
            return majorVersion;
        }

        public int getMinorVersion() {
            return minorVersion;
        }
    }

    // impl class for sensitive/unextractable RSA private keys
    static class P11RSAPrivateKeyInternal extends P11PrivateKey {
        @Serial
        private static final long serialVersionUID = -2138581185214187615L;

        static P11RSAPrivateKeyInternal of(Session session, long keyID,
                String algorithm, int keyLength, CK_ATTRIBUTE[] attrs,
                boolean keySensitive) {
            if (keySensitive) {
                return new P11RSAPrivateKeyInternal(session, keyID, algorithm,
                        keyLength, attrs);
            } else {
                CK_ATTRIBUTE[] rsaAttrs = new CK_ATTRIBUTE[] {
                        new CK_ATTRIBUTE(CKA_MODULUS),
                        new CK_ATTRIBUTE(CKA_PRIVATE_EXPONENT),
                        new CK_ATTRIBUTE(CKA_PUBLIC_EXPONENT),
                        new CK_ATTRIBUTE(CKA_PRIME_1),
                        new CK_ATTRIBUTE(CKA_PRIME_2),
                        new CK_ATTRIBUTE(CKA_EXPONENT_1),
                        new CK_ATTRIBUTE(CKA_EXPONENT_2),
                        new CK_ATTRIBUTE(CKA_COEFFICIENT),
                };
                boolean isCRT = true;
                Session tempSession = null;
                try {
                    tempSession = session.token.getOpSession();
                    session.token.p11.C_GetAttributeValue(tempSession.id(),
                            keyID, rsaAttrs);
                    for (CK_ATTRIBUTE attr : rsaAttrs) {
                        isCRT &= (attr.pValue instanceof byte[]);
                        if (!isCRT) break;
                    }
                } catch (PKCS11Exception e) {
                    // ignore, assume not available
                    isCRT = false;
                } finally {
                    session.token.releaseSession(tempSession);
                }
                BigInteger n = rsaAttrs[0].getBigInteger();
                BigInteger d = rsaAttrs[1].getBigInteger();
                if (isCRT) {
                    return new P11RSAPrivateKey(session, keyID, algorithm,
                           keyLength, attrs, n, d,
                           Arrays.copyOfRange(rsaAttrs, 2, rsaAttrs.length));
                } else {
                    return new P11RSAPrivateNonCRTKey(session, keyID,
                           algorithm, keyLength, attrs, n, d);
                }
            }
        }

        protected transient BigInteger n;

        private P11RSAPrivateKeyInternal(Session session, long keyID,
                String algorithm, int keyLength, CK_ATTRIBUTE[] attrs) {
            super(session, keyID, algorithm, keyLength, attrs);
        }

        private synchronized void fetchValues() {
            token.ensureValid();
            if (n != null) return;

            n = fetchAttributesAsInts(new CK_ATTRIBUTE[] {
                    new CK_ATTRIBUTE(CKA_MODULUS)
            })[0];
        }

        public BigInteger getModulus() {
            fetchValues();
            return n;
        }
    }

    // RSA CRT private key
    private static final class P11RSAPrivateKey extends P11RSAPrivateKeyInternal
            implements RSAPrivateCrtKey {
        @Serial
        private static final long serialVersionUID = 9215872438913515220L;

        private transient BigInteger e, d, p, q, pe, qe, coeff;

        private P11RSAPrivateKey(Session session, long keyID, String algorithm,
                int keyLength, CK_ATTRIBUTE[] attrs, BigInteger n, BigInteger d,
                CK_ATTRIBUTE[] crtAttrs) {
            super(session, keyID, algorithm, keyLength, attrs);

            this.n = n;
            this.d = d;
            for (CK_ATTRIBUTE a : crtAttrs) {
                if (a.type == CKA_PUBLIC_EXPONENT) {
                    e = a.getBigInteger();
                } else if (a.type == CKA_PRIME_1) {
                    p = a.getBigInteger();
                } else if (a.type == CKA_PRIME_2) {
                    q = a.getBigInteger();
                } else if (a.type == CKA_EXPONENT_1) {
                    pe = a.getBigInteger();
                } else if (a.type == CKA_EXPONENT_2) {
                    qe = a.getBigInteger();
                } else if (a.type == CKA_COEFFICIENT) {
                    coeff = a.getBigInteger();
                }
            }
        }

        public String getFormat() {
            token.ensureValid();
            return "PKCS#8";
        }

        synchronized byte[] getEncodedInternal() {
            token.ensureValid();
            if (encoded == null) {
                try {
                    Key newKey = RSAPrivateCrtKeyImpl.newKey
                        (KeyType.RSA, null, n, e, d, p, q, pe, qe, coeff);
                    encoded = newKey.getEncoded();
                } catch (GeneralSecurityException e) {
                    throw new ProviderException(e);
                }
            }
            return encoded;
        }

        @Override
        public BigInteger getModulus() {
            return n;
        }
        public BigInteger getPublicExponent() {
            return e;
        }
        public BigInteger getPrivateExponent() {
            return d;
        }
        public BigInteger getPrimeP() {
            return p;
        }
        public BigInteger getPrimeQ() {
            return q;
        }
        public BigInteger getPrimeExponentP() {
            return pe;
        }
        public BigInteger getPrimeExponentQ() {
            return qe;
        }
        public BigInteger getCrtCoefficient() {
            return coeff;
        }
    }

    // RSA non-CRT private key
    private static final class P11RSAPrivateNonCRTKey extends
            P11RSAPrivateKeyInternal implements RSAPrivateKey {
        @Serial
        private static final long serialVersionUID = 1137764983777411481L;

        private transient BigInteger d;

        P11RSAPrivateNonCRTKey(Session session, long keyID, String algorithm,
                int keyLength, CK_ATTRIBUTE[] attrs, BigInteger n,
                BigInteger d) {
            super(session, keyID, algorithm, keyLength, attrs);
            this.n = n;
            this.d = d;
        }

        public String getFormat() {
            token.ensureValid();
            return "PKCS#8";
        }

        synchronized byte[] getEncodedInternal() {
            token.ensureValid();
            if (encoded == null) {
                try {
                    // XXX make constructor in SunRsaSign provider public
                    // and call it directly
                    KeyFactory factory = KeyFactory.getInstance
                        ("RSA", P11Util.getSunRsaSignProvider());
                    Key newKey = factory.translateKey(this);
                    encoded = newKey.getEncoded();
                } catch (GeneralSecurityException e) {
                    throw new ProviderException(e);
                }
            }
            return encoded;
        }

        @Override
        public BigInteger getModulus() {
            return n;
        }
        public BigInteger getPrivateExponent() {
            return d;
        }
    }

    private static final class P11RSAPublicKey extends P11PublicKey
                                                implements RSAPublicKey {
        @Serial
        private static final long serialVersionUID = -826726289023854455L;
        private transient BigInteger n, e;

        P11RSAPublicKey(Session session, long keyID, String algorithm,
                int keyLength, CK_ATTRIBUTE[] attrs) {
            super(session, keyID, algorithm, keyLength, attrs);
        }

        private synchronized void fetchValues() {
            token.ensureValid();
            if (n != null) return;

            BigInteger[] res = fetchAttributesAsInts(new CK_ATTRIBUTE[] {
                new CK_ATTRIBUTE(CKA_MODULUS),
                new CK_ATTRIBUTE(CKA_PUBLIC_EXPONENT)
            });
            n = res[0];
            e = res[1];
        }

        public String getFormat() {
            token.ensureValid();
            return "X.509";
        }

        synchronized byte[] getEncodedInternal() {
            token.ensureValid();
            if (encoded == null) {
                fetchValues();
                try {
                    encoded = RSAPublicKeyImpl.newKey
                        (KeyType.RSA, null, n, e).getEncoded();
                } catch (InvalidKeyException e) {
                    throw new ProviderException(e);
                }
            }
            return encoded;
        }

        public BigInteger getModulus() {
            fetchValues();
            return n;
        }
        public BigInteger getPublicExponent() {
            fetchValues();
            return e;
        }
        public String toString() {
            fetchValues();
            return super.toString() +  "\n  modulus: " + n
                + "\n  public exponent: " + e;
        }
    }

    private static final class P11DSAPublicKey extends P11PublicKey
                                                implements DSAPublicKey {
        @Serial
        private static final long serialVersionUID = 5989753793316396637L;

        private transient BigInteger y;
        private transient DSAParams params;

        P11DSAPublicKey(Session session, long keyID, String algorithm,
                int keyLength, CK_ATTRIBUTE[] attrs) {
            super(session, keyID, algorithm, keyLength, attrs);
        }

        private synchronized void fetchValues() {
            token.ensureValid();
            if (y != null) return;

            BigInteger[] res = fetchAttributesAsInts(new CK_ATTRIBUTE[] {
                new CK_ATTRIBUTE(CKA_VALUE),
                new CK_ATTRIBUTE(CKA_PRIME),
                new CK_ATTRIBUTE(CKA_SUBPRIME),
                new CK_ATTRIBUTE(CKA_BASE)
            });
            y = res[0];
            params = new DSAParameterSpec(res[1], res[2], res[3]);
        }

        public String getFormat() {
            token.ensureValid();
            return "X.509";
        }

        synchronized byte[] getEncodedInternal() {
            token.ensureValid();
            if (encoded == null) {
                fetchValues();
                Key key = new sun.security.provider.DSAPublicKey
                        (y, params.getP(), params.getQ(), params.getG());
                encoded = key.getEncoded();
            }
            return encoded;
        }
        public BigInteger getY() {
            fetchValues();
            return y;
        }
        public DSAParams getParams() {
            fetchValues();
            return params;
        }
        public String toString() {
            fetchValues();
            return super.toString() +  "\n  y: " + y + "\n  p: " + params.getP()
                + "\n  q: " + params.getQ() + "\n  g: " + params.getG();
        }
    }

    static class P11DSAPrivateKeyInternal extends P11PrivateKey {
        @Serial
        private static final long serialVersionUID = 3119629997181999389L;

        protected transient DSAParams params;

        static P11DSAPrivateKeyInternal of(Session session, long keyID,
                String algorithm, int keyLength, CK_ATTRIBUTE[] attrs,
                boolean keySensitive) {
            if (keySensitive) {
                return new P11DSAPrivateKeyInternal(session, keyID, algorithm,
                        keyLength, attrs);
            } else {
                return new P11DSAPrivateKey(session, keyID, algorithm,
                        keyLength, attrs);
            }
        }

        private P11DSAPrivateKeyInternal(Session session, long keyID,
                String algorithm, int keyLength, CK_ATTRIBUTE[] attrs) {
            super(session, keyID, algorithm, keyLength, attrs);
        }

        private synchronized void fetchValues() {
            token.ensureValid();
            if (params != null) return;

            BigInteger[] res = fetchAttributesAsInts(new CK_ATTRIBUTE[] {
                    new CK_ATTRIBUTE(CKA_PRIME),
                    new CK_ATTRIBUTE(CKA_SUBPRIME),
                    new CK_ATTRIBUTE(CKA_BASE),
            });
            params = new DSAParameterSpec(res[0], res[1], res[2]);
        }

        protected DSAParams getParams() {
            fetchValues();
            return params;
        }
    }

    private static final class P11DSAPrivateKey extends P11DSAPrivateKeyInternal
                                        implements DSAPrivateKey {
        @Serial
        private static final long serialVersionUID = 3119629997181999389L;

        private transient BigInteger x; // params inside P11DSAPrivateKeyInternal

        P11DSAPrivateKey(Session session, long keyID, String algorithm,
                int keyLength, CK_ATTRIBUTE[] attrs) {
            super(session, keyID, algorithm, keyLength, attrs);
        }

        private synchronized void fetchValues() {
            token.ensureValid();
            if (x != null) return;

            BigInteger[] res = fetchAttributesAsInts(new CK_ATTRIBUTE[] {
                    new CK_ATTRIBUTE(CKA_VALUE),
                    new CK_ATTRIBUTE(CKA_PRIME),
                    new CK_ATTRIBUTE(CKA_SUBPRIME),
                    new CK_ATTRIBUTE(CKA_BASE),
            });
            x = res[0];
            params = new DSAParameterSpec(res[1], res[2], res[3]);
        }

        public String getFormat() {
            token.ensureValid();
            return "PKCS#8";
        }

        synchronized byte[] getEncodedInternal() {
            token.ensureValid();
            if (encoded == null) {
                fetchValues();
                Key key = new sun.security.provider.DSAPrivateKey
                        (x, params.getP(), params.getQ(), params.getG());
                encoded = key.getEncoded();
            }
            return encoded;
        }

        public BigInteger getX() {
            fetchValues();
            return x;
        }

        @Override
        public DSAParams getParams() {
            fetchValues();
            return params;
        }
    }

    static class P11DHPrivateKeyInternal extends P11PrivateKey {
        @Serial
        private static final long serialVersionUID = 1L;

        protected transient DHParameterSpec params;

        static P11DHPrivateKeyInternal of(Session session, long keyID,
                String algorithm, int keyLength, CK_ATTRIBUTE[] attrs,
                boolean keySensitive) {
            if (keySensitive) {
                return new P11DHPrivateKeyInternal(session, keyID, algorithm,
                        keyLength, attrs);
            } else {
                return new P11DHPrivateKey(session, keyID, algorithm,
                        keyLength, attrs);
            }
        }

        private P11DHPrivateKeyInternal(Session session, long keyID,
                String algorithm, int keyLength, CK_ATTRIBUTE[] attrs) {
            super(session, keyID, algorithm, keyLength, attrs);
        }

        private synchronized void fetchValues() {
            token.ensureValid();
            if (params != null) return;

            BigInteger[] res = fetchAttributesAsInts(new CK_ATTRIBUTE[] {
                    new CK_ATTRIBUTE(CKA_PRIME),
                    new CK_ATTRIBUTE(CKA_BASE),
            });
            params = new DHParameterSpec(res[0], res[1]);
        }

        public DHParameterSpec getParams() {
            fetchValues();
            return params;
        }
    }

    private static final class P11DHPrivateKey extends P11DHPrivateKeyInternal
                                                implements DHPrivateKey {
        @Serial
        private static final long serialVersionUID = -1698576167364928838L;

        private transient BigInteger x; // params in P11DHPrivateKeyInternal

        P11DHPrivateKey(Session session, long keyID, String algorithm,
                int keyLength, CK_ATTRIBUTE[] attrs) {
            super(session, keyID, algorithm, keyLength, attrs);
        }

        private synchronized void fetchValues() {
            token.ensureValid();
            if (x != null) return;

            BigInteger[] res = fetchAttributesAsInts(new CK_ATTRIBUTE[] {
                    new CK_ATTRIBUTE(CKA_VALUE),
                    new CK_ATTRIBUTE(CKA_PRIME),
                    new CK_ATTRIBUTE(CKA_BASE),
            });
            x = res[0];
            params = new DHParameterSpec(res[1], res[2]);
        }

        public String getFormat() {
            token.ensureValid();
            return "PKCS#8";
        }

        synchronized byte[] getEncodedInternal() {
            token.ensureValid();
            if (encoded == null) {
                fetchValues();
                try {
                    DHPrivateKeySpec spec = new DHPrivateKeySpec
                        (x, params.getP(), params.getG());
                    KeyFactory kf = KeyFactory.getInstance
                        ("DH", P11Util.getSunJceProvider());
                    Key key = kf.generatePrivate(spec);
                    encoded = key.getEncoded();
                } catch (GeneralSecurityException e) {
                    throw new ProviderException(e);
                }
            }
            return encoded;
        }
        public BigInteger getX() {
            fetchValues();
            return x;
        }
        public DHParameterSpec getParams() {
            fetchValues();
            return params;
        }
        public int hashCode() {
            fetchValues();
            if (!token.isValid()) {
                return 0;
            }
            return Objects.hash(x, params.getP(), params.getG());
        }
        public boolean equals(Object obj) {
            if (this == obj) return true;
            // equals() should never throw exceptions
            if (!token.isValid()) {
                return false;
            }
            if (!(obj instanceof DHPrivateKey)) {
                return false;
            }
            fetchValues();
            DHPrivateKey other = (DHPrivateKey) obj;
            DHParameterSpec otherParams = other.getParams();
            return ((this.x.compareTo(other.getX()) == 0) &&
                    (this.params.getP().compareTo(otherParams.getP()) == 0) &&
                    (this.params.getG().compareTo(otherParams.getG()) == 0));
        }
    }

    private static final class P11DHPublicKey extends P11PublicKey
                                                implements DHPublicKey {
        static final long serialVersionUID = -598383872153843657L;

        private transient BigInteger y;
        private transient DHParameterSpec params;

        P11DHPublicKey(Session session, long keyID, String algorithm,
                int keyLength, CK_ATTRIBUTE[] attrs) {
            super(session, keyID, algorithm, keyLength, attrs);
        }

        private synchronized void fetchValues() {
            token.ensureValid();
            if (y != null) return;

            BigInteger[] res = fetchAttributesAsInts(new CK_ATTRIBUTE[] {
                    new CK_ATTRIBUTE(CKA_VALUE),
                    new CK_ATTRIBUTE(CKA_PRIME),
                    new CK_ATTRIBUTE(CKA_BASE),
            });
            y = res[0];
            params = new DHParameterSpec(res[1], res[2]);
        }

        public String getFormat() {
            token.ensureValid();
            return "X.509";
        }

        synchronized byte[] getEncodedInternal() {
            token.ensureValid();
            if (encoded == null) {
                fetchValues();
                try {
                    DHPublicKeySpec spec = new DHPublicKeySpec
                        (y, params.getP(), params.getG());
                    KeyFactory kf = KeyFactory.getInstance
                        ("DH", P11Util.getSunJceProvider());
                    Key key = kf.generatePublic(spec);
                    encoded = key.getEncoded();
                } catch (GeneralSecurityException e) {
                    throw new ProviderException(e);
                }
            }
            return encoded;
        }
        public BigInteger getY() {
            fetchValues();
            return y;
        }
        public DHParameterSpec getParams() {
            fetchValues();
            return params;
        }
        public String toString() {
            fetchValues();
            return super.toString() +  "\n  y: " + y + "\n  p: " + params.getP()
                + "\n  g: " + params.getG();
        }
        public int hashCode() {
            if (!token.isValid()) {
                return 0;
            }
            fetchValues();
            return Objects.hash(y, params.getP(), params.getG());
        }
        public boolean equals(Object obj) {
            if (this == obj) return true;
            // equals() should never throw exceptions
            if (!token.isValid()) {
                return false;
            }
            if (!(obj instanceof DHPublicKey other)) {
                return false;
            }
            fetchValues();
            DHParameterSpec otherParams = other.getParams();
            return ((this.y.compareTo(other.getY()) == 0) &&
                    (this.params.getP().compareTo(otherParams.getP()) == 0) &&
                    (this.params.getG().compareTo(otherParams.getG()) == 0));
        }
    }

    static class P11ECPrivateKeyInternal extends P11PrivateKey {

        @Serial
        private static final long serialVersionUID = 1L;

        protected transient ECParameterSpec params;

        static P11ECPrivateKeyInternal of(Session session, long keyID,
                String algorithm, int keyLength, CK_ATTRIBUTE[] attrs,
                boolean keySensitive) {
            if (keySensitive) {
                return new P11ECPrivateKeyInternal(session, keyID, algorithm,
                        keyLength, attrs);
            } else {
                return new P11ECPrivateKey(session, keyID, algorithm,
                        keyLength, attrs);
            }
        }

        private P11ECPrivateKeyInternal(Session session, long keyID,
                String algorithm, int keyLength, CK_ATTRIBUTE[] attrs) {
            super(session, keyID, algorithm, keyLength, attrs);
        }

        private synchronized void fetchValues() {
            token.ensureValid();
            if (params != null) return;

            try {
                byte[] paramBytes = fetchAttributes(new CK_ATTRIBUTE[] {
                        new CK_ATTRIBUTE(CKA_EC_PARAMS)
                })[0].getByteArray();

                params = P11ECKeyFactory.decodeParameters(paramBytes);
            } catch (Exception e) {
                throw new RuntimeException("Could not parse key values", e);
            }
        }

        protected ECParameterSpec getParams() {
            fetchValues();
            return params;
        }
    }

    private static final class P11ECPrivateKey extends P11ECPrivateKeyInternal
                                                implements ECPrivateKey {
        @Serial
        private static final long serialVersionUID = -7786054399510515515L;

        private transient BigInteger s; // params in P11ECPrivateKeyInternal

        P11ECPrivateKey(Session session, long keyID, String algorithm,
                int keyLength, CK_ATTRIBUTE[] attrs) {
            super(session, keyID, algorithm, keyLength, attrs);
        }

        private synchronized void fetchValues() {
            token.ensureValid();
            if (s != null) return;

            CK_ATTRIBUTE[] attrs = fetchAttributes(new CK_ATTRIBUTE[] {
                new CK_ATTRIBUTE(CKA_VALUE),
                new CK_ATTRIBUTE(CKA_EC_PARAMS),
            });

            s = attrs[0].getBigInteger();
            try {
                params = P11ECKeyFactory.decodeParameters
                            (attrs[1].getByteArray());
            } catch (Exception e) {
                throw new RuntimeException("Could not parse key values", e);
            }
        }

        public String getFormat() {
            token.ensureValid();
            return "PKCS#8";
        }

        synchronized byte[] getEncodedInternal() {
            if (encoded == null) {
                try {
                    fetchValues();
                    Key key = ECUtil.generateECPrivateKey(s, params);
                    encoded = key.getEncoded();
                } catch (InvalidKeySpecException e) {
                    throw new ProviderException(e);
                }
            }
            return encoded;
        }

        public BigInteger getS() {
            fetchValues();
            return s;
        }

        public ECParameterSpec getParams() {
            fetchValues();
            return params;
        }
    }

    private static final class P11ECPublicKey extends P11PublicKey
                                                implements ECPublicKey {
        @Serial
        private static final long serialVersionUID = -6371481375154806089L;

        private transient ECPoint w;
        private transient ECParameterSpec params;

        P11ECPublicKey(Session session, long keyID, String algorithm,
                int keyLength, CK_ATTRIBUTE[] attrs) {
            super(session, keyID, algorithm, keyLength, attrs);
        }

        private synchronized void fetchValues() {
            token.ensureValid();
            if (w != null) return;

            CK_ATTRIBUTE[] attrs = fetchAttributes(new CK_ATTRIBUTE[] {
                new CK_ATTRIBUTE(CKA_EC_POINT),
                new CK_ATTRIBUTE(CKA_EC_PARAMS),
            });

            try {
                params = P11ECKeyFactory.decodeParameters
                            (attrs[1].getByteArray());
                byte[] ecKey = attrs[0].getByteArray();

                // Check whether the X9.63 encoding of an EC point is wrapped
                // in an ASN.1 OCTET STRING
                if (!token.config.getUseEcX963Encoding()) {
                    DerValue wECPoint = new DerValue(ecKey);

                    if (wECPoint.getTag() != DerValue.tag_OctetString) {
                        throw new IOException("Could not DER decode EC point." +
                            " Unexpected tag: " + wECPoint.getTag());
                    }
                    w = P11ECKeyFactory.decodePoint
                        (wECPoint.getDataBytes(), params.getCurve());

                } else {
                    w = P11ECKeyFactory.decodePoint(ecKey, params.getCurve());
                }

            } catch (Exception e) {
                throw new RuntimeException("Could not parse key values", e);
            }
        }

        public String getFormat() {
            token.ensureValid();
            return "X.509";
        }

        synchronized byte[] getEncodedInternal() {
            token.ensureValid();
            if (encoded == null) {
                fetchValues();
                try {
                    return ECUtil.x509EncodeECPublicKey(w, params);
                } catch (InvalidKeySpecException e) {
                    throw new ProviderException(e);
                }
            }
            return encoded;
        }
        public ECPoint getW() {
            fetchValues();
            return w;
        }
        public ECParameterSpec getParams() {
            fetchValues();
            return params;
        }
        public String toString() {
            fetchValues();
            return super.toString()
                + "\n  public x coord: " + w.getAffineX()
                + "\n  public y coord: " + w.getAffineY()
                + "\n  parameters: " + params;
        }
    }
}
final class NativeKeyHolder {

    private static long nativeKeyWrapperKeyID = 0;
    private static CK_MECHANISM nativeKeyWrapperMechanism = null;
    private static long nativeKeyWrapperRefCount = 0;
    private static Session nativeKeyWrapperSession = null;

    private final P11Key p11Key;
    private final byte[] nativeKeyInfo;
    private boolean wrapperKeyUsed;

    // destroyed and recreated when refCount toggles to 1
    private long keyID;

    // phantom reference notification clean up for session keys
    private final SessionKeyRef ref;

    private int refCount;

    private static void createNativeKeyWrapper(Token token)
            throws PKCS11Exception {
        assert(nativeKeyWrapperKeyID == 0);
        assert(nativeKeyWrapperRefCount == 0);
        assert(nativeKeyWrapperSession == null);
        // Create a global wrapping/unwrapping key
        CK_ATTRIBUTE[] wrappingAttributes = token.getAttributes(O_GENERATE,
                        CKO_SECRET_KEY, CKK_AES, new CK_ATTRIBUTE[] {
                                new CK_ATTRIBUTE(CKA_CLASS, CKO_SECRET_KEY),
                                new CK_ATTRIBUTE(CKA_VALUE_LEN, 256 >> 3)});
        Session s = null;
        try {
            s = token.getObjSession();
            nativeKeyWrapperKeyID = token.p11.C_GenerateKey(
                    s.id(), new CK_MECHANISM(CKM_AES_KEY_GEN),
                    wrappingAttributes);
            nativeKeyWrapperSession = s;
            nativeKeyWrapperSession.addObject();
            byte[] iv = new byte[16];
            JCAUtil.getSecureRandom().nextBytes(iv);
            nativeKeyWrapperMechanism = new CK_MECHANISM(CKM_AES_CBC_PAD, iv);
        } catch (PKCS11Exception e) {
            // best effort
        } finally {
            token.releaseSession(s);
        }
    }

    private static void deleteNativeKeyWrapper() {
        Token token = nativeKeyWrapperSession.token;
        if (token.isValid()) {
            Session s = null;
            try {
                s = token.getOpSession();
                token.p11.C_DestroyObject(s.id(), nativeKeyWrapperKeyID);
                nativeKeyWrapperSession.removeObject();
            } catch (PKCS11Exception e) {
                // best effort
            } finally {
                token.releaseSession(s);
            }
        }
        nativeKeyWrapperKeyID = 0;
        nativeKeyWrapperMechanism = null;
        nativeKeyWrapperSession = null;
    }

    static void decWrapperKeyRef() {
        synchronized(NativeKeyHolder.class) {
            assert(nativeKeyWrapperKeyID != 0);
            assert(nativeKeyWrapperRefCount > 0);
            nativeKeyWrapperRefCount--;
            if (nativeKeyWrapperRefCount == 0) {
                deleteNativeKeyWrapper();
            }
        }
    }

    NativeKeyHolder(P11Key p11Key, long keyID, Session keySession,
            boolean extractKeyInfo, boolean isTokenObject) {
        this.p11Key = p11Key;
        this.keyID = keyID;
        this.refCount = -1;
        byte[] ki = null;
        if (isTokenObject) {
            this.ref = null;
        } else {
            // Try extracting key info, if any error, disable it
            Token token = p11Key.token;
            if (extractKeyInfo) {
                try {
                    if (p11Key.sensitive) {
                        // p11Key native key information has to be wrapped
                        synchronized(NativeKeyHolder.class) {
                            if (nativeKeyWrapperKeyID == 0) {
                                createNativeKeyWrapper(token);
                            }
                            // If a wrapper-key was successfully created or
                            // already exists, increment its reference
                            // counter to keep it alive while native key
                            // information is being held.
                            if (nativeKeyWrapperKeyID != 0) {
                                nativeKeyWrapperRefCount++;
                                wrapperKeyUsed = true;
                            }
                        }
                    }
                    Session opSession = null;
                    try {
                        opSession = token.getOpSession();
                        ki = p11Key.token.p11.getNativeKeyInfo(opSession.id(),
                                keyID, nativeKeyWrapperKeyID,
                                nativeKeyWrapperMechanism);
                    } catch (PKCS11Exception e) {
                        // best effort
                    } finally {
                        token.releaseSession(opSession);
                    }
                } catch (PKCS11Exception e) {
                    // best effort
                }
            }
            this.ref = new SessionKeyRef(p11Key, keyID, wrapperKeyUsed,
                    keySession);
        }

        this.nativeKeyInfo = ((ki == null || ki.length == 0)? null : ki);
    }

    long getKeyID() throws ProviderException {
        if (this.nativeKeyInfo != null) {
            synchronized(this.nativeKeyInfo) {
                if (this.refCount == -1) {
                    this.refCount = 0;
                }
                int cnt = (this.refCount)++;
                if (keyID == 0) {
                    if (cnt != 0) {
                        throw new RuntimeException(
                                "Error: null keyID with non-zero refCount " + cnt);
                    }
                    Token token = p11Key.token;
                    // Create keyID using nativeKeyInfo
                    Session session = null;
                    try {
                        session = token.getObjSession();
                        this.keyID = token.p11.createNativeKey(session.id(),
                                nativeKeyInfo, nativeKeyWrapperKeyID,
                                nativeKeyWrapperMechanism);
                        this.ref.registerNativeKey(this.keyID, session);
                    } catch (PKCS11Exception e) {
                        this.refCount--;
                        throw new ProviderException("Error recreating native key", e);
                    } finally {
                        token.releaseSession(session);
                    }
                } else {
                    if (cnt < 0) {
                        throw new RuntimeException("ERROR: negative refCount");
                    }
                }
            }
        }
        return keyID;
    }

    void releaseKeyID() {
        if (this.nativeKeyInfo != null) {
            synchronized(this.nativeKeyInfo) {
                if (this.refCount == -1) {
                    throw new RuntimeException("Error: miss match getKeyID call");
                }
                int cnt = --(this.refCount);
                if (cnt == 0) {
                    // destroy
                    if (this.keyID == 0) {
                        throw new RuntimeException("ERROR: null keyID can't be destroyed");
                    }

                    // destroy
                    this.keyID = 0;
                    this.ref.removeNativeKey();
                } else {
                    if (cnt < 0) {
                        // should never happen as we start count at 1 and pair get/release calls
                        throw new RuntimeException("wrong refCount value: " + cnt);
                    }
                }
            }
        }
    }
}

/*
 * NOTE: Must use PhantomReference here and not WeakReference
 * otherwise the key maybe cleared before other objects which
 * still use these keys during finalization such as SSLSocket.
 */
final class SessionKeyRef extends PhantomReference<P11Key> {
    static ReferenceQueue<P11Key> refQueue = new ReferenceQueue<>();
    private static Set<SessionKeyRef> refSet =
        Collections.synchronizedSet(new HashSet<>());

    // handle to the native key and the session it is generated under
    private long keyID;
    private Session session;
    private boolean wrapperKeyUsed;

    SessionKeyRef(P11Key p11Key, long keyID, boolean wrapperKeyUsed,
            Session session) {
        super(p11Key, refQueue);
        if (session == null) {
            throw new ProviderException
                    ("key must be associated with a session");
        }
        registerNativeKey(keyID, session);
        this.wrapperKeyUsed = wrapperKeyUsed;

        refSet.add(this);
    }

    void registerNativeKey(long newKeyID, Session newSession) {
        assert(newKeyID != 0);
        assert(newSession != null);
        updateNativeKey(newKeyID, newSession);
    }

    void removeNativeKey() {
        assert(session != null);
        updateNativeKey(0, null);
    }

    private void updateNativeKey(long newKeyID, Session newSession) {
        if (newKeyID == 0) {
            assert(newSession == null);
            Token token = session.token;
            // If the token is still valid, try to remove the key object
            if (token.isValid()) {
                Session s = null;
                try {
                    s = token.getOpSession();
                    token.p11.C_DestroyObject(s.id(), this.keyID);
                } catch (PKCS11Exception e) {
                    // best effort
                } finally {
                    token.releaseSession(s);
                }
            }
            session.removeObject();
        } else {
            newSession.addObject();
        }
        keyID = newKeyID;
        session = newSession;
    }

    // Called when the GC disposes a p11Key
    void dispose() {
        if (wrapperKeyUsed) {
            // Wrapper-key no longer needed for
            // p11Key native key information
            NativeKeyHolder.decWrapperKeyRef();
        }
        if (keyID != 0) {
            removeNativeKey();
        }
        refSet.remove(this);
        this.clear();
    }
}<|MERGE_RESOLUTION|>--- conflicted
+++ resolved
@@ -406,16 +406,10 @@
                     new CK_ATTRIBUTE(CKA_EXTRACTABLE),
         });
 
-<<<<<<< HEAD
         boolean exportable = plainKeySupportEnabled && !algorithm.equals("DH");
         boolean keySensitive = (!exportable &&
-            (attrs[0].getBoolean() ||
-             attrs[1].getBoolean() || !attrs[2].getBoolean()));
-=======
-        boolean keySensitive =
-                (attrs[0].getBoolean() && P11Util.isNSS(session.token)) ||
-                attrs[1].getBoolean() || !attrs[2].getBoolean();
->>>>>>> 07fc6246
+               ((attrs[0].getBoolean() && P11Util.isNSS(session.token)) ||
+                attrs[1].getBoolean() || !attrs[2].getBoolean()));
 
         return switch (algorithm) {
             case "RSA" -> P11RSAPrivateKeyInternal.of(session, keyID, algorithm,
