/*
 * Copyright (c) 2003, 2021, Oracle and/or its affiliates. All rights reserved.
 * DO NOT ALTER OR REMOVE COPYRIGHT NOTICES OR THIS FILE HEADER.
 *
 * This code is free software; you can redistribute it and/or modify it
 * under the terms of the GNU General Public License version 2 only, as
 * published by the Free Software Foundation.  Oracle designates this
 * particular file as subject to the "Classpath" exception as provided
 * by Oracle in the LICENSE file that accompanied this code.
 *
 * This code is distributed in the hope that it will be useful, but WITHOUT
 * ANY WARRANTY; without even the implied warranty of MERCHANTABILITY or
 * FITNESS FOR A PARTICULAR PURPOSE.  See the GNU General Public License
 * version 2 for more details (a copy is included in the LICENSE file that
 * accompanied this code).
 *
 * You should have received a copy of the GNU General Public License version
 * 2 along with this work; if not, write to the Free Software Foundation,
 * Inc., 51 Franklin St, Fifth Floor, Boston, MA 02110-1301 USA.
 *
 * Please contact Oracle, 500 Oracle Parkway, Redwood Shores, CA 94065 USA
 * or visit www.oracle.com if you need additional information or have any
 * questions.
 */

package sun.security.pkcs11;

import java.io.*;
import java.lang.invoke.MethodHandle;
import java.lang.invoke.MethodHandles;
import java.lang.invoke.MethodType;
import java.util.*;

import java.security.*;
import java.security.interfaces.*;

import javax.crypto.interfaces.*;

import javax.security.auth.Subject;
import javax.security.auth.login.LoginException;
import javax.security.auth.login.FailedLoginException;
import javax.security.auth.callback.Callback;
import javax.security.auth.callback.CallbackHandler;
import javax.security.auth.callback.PasswordCallback;

import com.sun.crypto.provider.ChaCha20Poly1305Parameters;

import jdk.internal.access.SharedSecrets;
import jdk.internal.misc.InnocuousThread;
import sun.security.util.Debug;
import sun.security.util.ResourcesMgr;
import static sun.security.util.SecurityConstants.PROVIDER_VER;
import sun.security.util.SecurityProperties;
import static sun.security.util.SecurityProviderConstants.getAliases;

import sun.security.pkcs11.Secmod.*;

import sun.security.pkcs11.wrapper.*;
import static sun.security.pkcs11.wrapper.PKCS11Constants.*;
import static sun.security.pkcs11.wrapper.PKCS11Exception.*;

/**
 * PKCS#11 provider main class.
 *
 * @author  Andreas Sterbenz
 * @since   1.5
 */
public final class SunPKCS11 extends AuthProvider {

    private static final boolean systemFipsEnabled = SharedSecrets
            .getJavaSecuritySystemConfiguratorAccess().isSystemFipsEnabled();

    private static final boolean plainKeySupportEnabled = SharedSecrets
            .getJavaSecuritySystemConfiguratorAccess().isPlainKeySupportEnabled();

    private static final MethodHandle fipsImportKey;
    private static final MethodHandle fipsExportKey;
    static {
        MethodHandle fipsImportKeyTmp = null;
        MethodHandle fipsExportKeyTmp = null;
        if (plainKeySupportEnabled) {
            try {
                fipsImportKeyTmp = MethodHandles.lookup().findStatic(
                        FIPSKeyImporter.class, "importKey",
                        MethodType.methodType(Long.class, SunPKCS11.class,
                        long.class, CK_ATTRIBUTE[].class));
                fipsExportKeyTmp = MethodHandles.lookup().findStatic(
                        FIPSKeyImporter.class, "exportKey",
                        MethodType.methodType(void.class, SunPKCS11.class,
                        long.class, long.class,
                        long.class, long.class, Map.class));
            } catch (Throwable t) {
                throw new SecurityException("FIPS key importer-exporter" +
                        " initialization failed", t);
            }
        }
        fipsImportKey = fipsImportKeyTmp;
        fipsExportKey = fipsExportKeyTmp;
    }

    private static final String FIPS_NSSDB_PATH_PROP = "fips.nssdb.path";

    private static final long serialVersionUID = -1354835039035306505L;

    static final Debug debug = Debug.getInstance("sunpkcs11");
    // the PKCS11 object through which we make the native calls
    final PKCS11 p11;

    // configuration information
    final Config config;

    // id of the PKCS#11 slot we are using
    final long slotID;

    private CallbackHandler pHandler;
    private final Object LOCK_HANDLER = new Object();

    final boolean removable;

    final Secmod.Module nssModule;

    final boolean nssUseSecmodTrust;

    private volatile Token token;

    private TokenPoller poller;

    static NativeResourceCleaner cleaner;

    Token getToken() {
        return token;
    }

    public SunPKCS11() {
        super("SunPKCS11", PROVIDER_VER,
            "Unconfigured and unusable PKCS11 provider");
        p11 = null;
        config = null;
        slotID = 0;
        pHandler = null;
        removable = false;
        nssModule = null;
        nssUseSecmodTrust = false;
        token = null;
        poller = null;
    }

    @SuppressWarnings("removal")
    @Override
    public Provider configure(String configArg) throws InvalidParameterException {
        final String newConfigName = checkNull(configArg);
        try {
            return AccessController.doPrivileged(new PrivilegedExceptionAction<>() {
                @Override
                public SunPKCS11 run() throws Exception {
                    if (systemFipsEnabled) {
                        /*
                         * The nssSecmodDirectory attribute in the SunPKCS11
                         * NSS configuration file takes the value of the
                         * fips.nssdb.path System property after expansion.
                         * Security properties expansion is unsupported.
                         */
                        String nssdbPath =
                                SecurityProperties.privilegedGetOverridable(
                                        FIPS_NSSDB_PATH_PROP);
                        if (System.getSecurityManager() != null) {
                            AccessController.doPrivileged(
                                    (PrivilegedAction<Void>) () -> {
                                        System.setProperty(
                                                FIPS_NSSDB_PATH_PROP,
                                                nssdbPath);
                                        return null;
                                    });
                        } else {
                            System.setProperty(
                                    FIPS_NSSDB_PATH_PROP, nssdbPath);
                        }
                    }
                    return new SunPKCS11(new Config(newConfigName));
                }
            });
        } catch (PrivilegedActionException pae) {
            InvalidParameterException ipe =
                new InvalidParameterException("Error configuring SunPKCS11 provider");
            throw (InvalidParameterException) ipe.initCause(pae.getException());
        }
    }

    @Override
    public boolean isConfigured() {
        return (config != null);
    }

    private static <T> T checkNull(T obj) {
        if (obj == null) {
            throw new NullPointerException();
        }
        return obj;
    }

    // Used by Secmod
    SunPKCS11(Config c) {
        super("SunPKCS11-" + c.getName(), PROVIDER_VER, c.getDescription());
        this.config = c;

        if (debug != null) {
            System.out.println("SunPKCS11 loading " + config.getFileName());
        }

        String library = config.getLibrary();
        String functionList = config.getFunctionList();
        long slotID = config.getSlotID();
        int slotListIndex = config.getSlotListIndex();

        boolean useSecmod = config.getNssUseSecmod();
        boolean nssUseSecmodTrust = config.getNssUseSecmodTrust();
        Secmod.Module nssModule = null;

        //
        // Initialization via Secmod. The way this works is as follows:
        // SunPKCS11 is either in normal mode or in NSS Secmod mode.
        // Secmod is activated by specifying one or more of the following
        // options in the config file:
        // nssUseSecmod, nssSecmodDirectory, nssLibrary, nssModule
        //
        // XXX add more explanation here
        //
        // If we are in Secmod mode and configured to use either the
        // nssKeyStore or the nssTrustAnchors module, we automatically
        // switch to using the NSS trust attributes for trusted certs
        // (KeyStore).
        //

        if (useSecmod) {
            // note: Config ensures library/slot/slotListIndex not specified
            // in secmod mode.
            Secmod secmod = Secmod.getInstance();
            DbMode nssDbMode = config.getNssDbMode();
            try {
                String nssLibraryDirectory = config.getNssLibraryDirectory();
                String nssSecmodDirectory = config.getNssSecmodDirectory();
                boolean nssOptimizeSpace = config.getNssOptimizeSpace();

                if (secmod.isInitialized()) {
                    if (nssSecmodDirectory != null) {
                        String s = secmod.getConfigDir();
                        if ((s != null) &&
                                (s.equals(nssSecmodDirectory) == false)) {
                            throw new ProviderException("Secmod directory "
                                + nssSecmodDirectory
                                + " invalid, NSS already initialized with "
                                + s);
                        }
                    }
                    if (nssLibraryDirectory != null) {
                        String s = secmod.getLibDir();
                        if ((s != null) &&
                                (s.equals(nssLibraryDirectory) == false)) {
                            throw new ProviderException("NSS library directory "
                                + nssLibraryDirectory
                                + " invalid, NSS already initialized with "
                                + s);
                        }
                    }
                } else {
                    if (nssDbMode != DbMode.NO_DB) {
                        if (nssSecmodDirectory == null) {
                            throw new ProviderException(
                                "Secmod not initialized and "
                                 + "nssSecmodDirectory not specified");
                        }
                    } else {
                        if (nssSecmodDirectory != null) {
                            throw new ProviderException(
                                "nssSecmodDirectory must not be "
                                + "specified in noDb mode");
                        }
                    }
                    secmod.initialize(nssDbMode, nssSecmodDirectory,
                        nssLibraryDirectory, nssOptimizeSpace);
                }
            } catch (IOException e) {
                // XXX which exception to throw
                throw new ProviderException("Could not initialize NSS", e);
            }
            List<Secmod.Module> modules = secmod.getModules();
            if (config.getShowInfo()) {
                System.out.println("NSS modules: " + modules);
            }

            String moduleName = config.getNssModule();
            if (moduleName == null) {
                nssModule = secmod.getModule(ModuleType.FIPS);
                if (nssModule != null) {
                    moduleName = "fips";
                } else {
                    moduleName = (nssDbMode == DbMode.NO_DB) ?
                        "crypto" : "keystore";
                }
            }
            if (moduleName.equals("fips")) {
                nssModule = secmod.getModule(ModuleType.FIPS);
                nssUseSecmodTrust = true;
                functionList = "FC_GetFunctionList";
            } else if (moduleName.equals("keystore")) {
                nssModule = secmod.getModule(ModuleType.KEYSTORE);
                nssUseSecmodTrust = true;
            } else if (moduleName.equals("crypto")) {
                nssModule = secmod.getModule(ModuleType.CRYPTO);
            } else if (moduleName.equals("trustanchors")) {
                // XXX should the option be called trustanchor or trustanchors??
                nssModule = secmod.getModule(ModuleType.TRUSTANCHOR);
                nssUseSecmodTrust = true;
            } else if (moduleName.startsWith("external-")) {
                int moduleIndex;
                try {
                    moduleIndex = Integer.parseInt
                            (moduleName.substring("external-".length()));
                } catch (NumberFormatException e) {
                    moduleIndex = -1;
                }
                if (moduleIndex < 1) {
                    throw new ProviderException
                            ("Invalid external module: " + moduleName);
                }
                int k = 0;
                for (Secmod.Module module : modules) {
                    if (module.getType() == ModuleType.EXTERNAL) {
                        if (++k == moduleIndex) {
                            nssModule = module;
                            break;
                        }
                    }
                }
                if (nssModule == null) {
                    throw new ProviderException("Invalid module " + moduleName
                        + ": only " + k + " external NSS modules available");
                }
            } else {
                throw new ProviderException(
                    "Unknown NSS module: " + moduleName);
            }
            if (nssModule == null) {
                throw new ProviderException(
                    "NSS module not available: " + moduleName);
            }
            if (nssModule.hasInitializedProvider()) {
                throw new ProviderException("Secmod module already configured");
            }
            library = nssModule.libraryName;
            slotListIndex = nssModule.slot;
        }
        this.nssUseSecmodTrust = nssUseSecmodTrust;
        this.nssModule = nssModule;

        File libraryFile = new File(library);
        // if the filename is a simple filename without path
        // (e.g. "libpkcs11.so"), it may refer to a library somewhere on the
        // OS library search path. Omit the test for file existence as that
        // only looks in the current directory.
        if (libraryFile.getName().equals(library) == false) {
            if (new File(library).isFile() == false) {
                String msg = "Library " + library + " does not exist";
                if (config.getHandleStartupErrors() == Config.ERR_HALT) {
                    throw new ProviderException(msg);
                } else {
                    throw new UnsupportedOperationException(msg);
                }
            }
        }

        try {
            if (debug != null) {
                debug.println("Initializing PKCS#11 library " + library);
            }
            CK_C_INITIALIZE_ARGS initArgs = new CK_C_INITIALIZE_ARGS();
            String nssArgs = config.getNssArgs();
            if (nssArgs != null) {
                initArgs.pReserved = nssArgs;
            }
            // request multithreaded access first
            initArgs.flags = CKF_OS_LOCKING_OK;
            PKCS11 tmpPKCS11;
            MethodHandle fipsKeyImporter = null;
            MethodHandle fipsKeyExporter = null;
            if (plainKeySupportEnabled) {
                fipsKeyImporter = MethodHandles.insertArguments(
                        fipsImportKey, 0, this);
                fipsKeyExporter = MethodHandles.insertArguments(
                        fipsExportKey, 0, this);
            }
            try {
                tmpPKCS11 = PKCS11.getInstance(
                    library, functionList, initArgs,
                    config.getOmitInitialize(), fipsKeyImporter,
                    fipsKeyExporter);
            } catch (PKCS11Exception e) {
                if (debug != null) {
                    debug.println("Multi-threaded initialization failed: " + e);
                }
                if (config.getAllowSingleThreadedModules() == false) {
                    throw e;
                }
                // fall back to single threaded access
                if (nssArgs == null) {
                    // if possible, use null initArgs for better compatibility
                    initArgs = null;
                } else {
                    initArgs.flags = 0;
                }
                tmpPKCS11 = PKCS11.getInstance(library,
                    functionList, initArgs, config.getOmitInitialize(), fipsKeyImporter,
                    fipsKeyExporter);
            }
            p11 = tmpPKCS11;

            CK_INFO p11Info = p11.getInfo();
            if (p11Info.cryptokiVersion.major < 2) {
                throw new ProviderException("Only PKCS#11 v2.0 and later "
                + "supported, library version is v" + p11Info.cryptokiVersion);
            }
            boolean showInfo = config.getShowInfo();
            if (showInfo) {
                System.out.println("Information for provider " + getName());
                System.out.println("Library info:");
                System.out.println(p11Info);
            }

            if ((slotID < 0) || showInfo) {
                long[] slots = p11.C_GetSlotList(false);
                if (showInfo) {
                    System.out.println("All slots: " + toString(slots));
                    slots = p11.C_GetSlotList(true);
                    System.out.println("Slots with tokens: " + toString(slots));
                }
                if (slotID < 0) {
                    if ((slotListIndex < 0)
                            || (slotListIndex >= slots.length)) {
                        throw new ProviderException("slotListIndex is "
                            + slotListIndex
                            + " but token only has " + slots.length + " slots");
                    }
                    slotID = slots[slotListIndex];
                }
            }
            this.slotID = slotID;
            CK_SLOT_INFO slotInfo = p11.C_GetSlotInfo(slotID);
            removable = (slotInfo.flags & CKF_REMOVABLE_DEVICE) != 0;
            initToken(slotInfo);
            if (nssModule != null) {
                nssModule.setProvider(this);
            }
        } catch (Exception e) {
            if (config.getHandleStartupErrors() == Config.ERR_IGNORE_ALL) {
                throw new UnsupportedOperationException
                        ("Initialization failed", e);
            } else {
                throw new ProviderException
                        ("Initialization failed", e);
            }
        }
    }

    private static String toString(long[] longs) {
        if (longs.length == 0) {
            return "(none)";
        }
        StringBuilder sb = new StringBuilder();
        sb.append(longs[0]);
        for (int i = 1; i < longs.length; i++) {
            sb.append(", ");
            sb.append(longs[i]);
        }
        return sb.toString();
    }

    public boolean equals(Object obj) {
        return this == obj;
    }

    public int hashCode() {
        return System.identityHashCode(this);
    }

    private static final class Descriptor {
        final String type;
        final String algorithm;
        final String className;
        final List<String> aliases;
        final int[] mechanisms;
        final int[] requiredMechs;

        // mechanisms is a list of possible mechanisms that implement the
        // algorithm, at least one of them must be available. requiredMechs
        // is a list of auxiliary mechanisms, all of them must be available
        private Descriptor(String type, String algorithm, String className,
                List<String> aliases, int[] mechanisms, int[] requiredMechs) {
            this.type = type;
            this.algorithm = algorithm;
            this.className = className;
            this.aliases = aliases;
            this.mechanisms = mechanisms;
            this.requiredMechs = requiredMechs;
        }
        private P11Service service(Token token, int mechanism) {
            return new P11Service
                (token, type, algorithm, className, aliases, mechanism);
        }
        public String toString() {
            return type + "." + algorithm;
        }
    }

    // Map from mechanism to List of Descriptors that should be
    // registered if the mechanism is supported
    private static final Map<Integer,List<Descriptor>> descriptors =
        new HashMap<Integer,List<Descriptor>>();

    private static int[] m(long m1) {
        return new int[] {(int)m1};
    }

    private static int[] m(long m1, long m2) {
        return new int[] {(int)m1, (int)m2};
    }

    private static int[] m(long m1, long m2, long m3) {
        return new int[] {(int)m1, (int)m2, (int)m3};
    }

    private static int[] m(long m1, long m2, long m3, long m4) {
        return new int[] {(int)m1, (int)m2, (int)m3, (int)m4};
    }

    private static void d(String type, String algorithm, String className,
            int[] m) {
        register(new Descriptor(type, algorithm, className, null, m, null));
    }

    private static void d(String type, String algorithm, String className,
            List<String> aliases, int[] m) {
        register(new Descriptor(type, algorithm, className, aliases, m, null));
    }

    private static void d(String type, String algorithm, String className,
            int[] m, int[] requiredMechs) {
        register(new Descriptor(type, algorithm, className, null, m,
                requiredMechs));
    }
    private static void dA(String type, String algorithm, String className,
                           int[] m, int[] requiredMechs) {
        register(new Descriptor(type, algorithm, className,
                getAliases(algorithm), m, requiredMechs));
    }

    private static void dA(String type, String algorithm, String className,
            int[] m) {
        register(new Descriptor(type, algorithm, className,
                getAliases(algorithm), m, null));
    }

    private static void register(Descriptor d) {
        for (int i = 0; i < d.mechanisms.length; i++) {
            int m = d.mechanisms[i];
            Integer key = Integer.valueOf(m);
            List<Descriptor> list = descriptors.get(key);
            if (list == null) {
                list = new ArrayList<Descriptor>();
                descriptors.put(key, list);
            }
            list.add(d);
        }
    }

    private static final String MD  = "MessageDigest";

    private static final String SIG = "Signature";

    private static final String KPG = "KeyPairGenerator";

    private static final String KG  = "KeyGenerator";

    private static final String AGP = "AlgorithmParameters";

    private static final String KF  = "KeyFactory";

    private static final String SKF = "SecretKeyFactory";

    private static final String CIP = "Cipher";

    private static final String MAC = "Mac";

    private static final String KA  = "KeyAgreement";

    private static final String KS  = "KeyStore";

    private static final String SR  = "SecureRandom";

    static {
        // names of all the implementation classes
        // use local variables, only used here
        String P11Digest           = "sun.security.pkcs11.P11Digest";
        String P11Mac              = "sun.security.pkcs11.P11Mac";
        String P11KeyPairGenerator = "sun.security.pkcs11.P11KeyPairGenerator";
        String P11KeyGenerator     = "sun.security.pkcs11.P11KeyGenerator";
        String P11RSAKeyFactory    = "sun.security.pkcs11.P11RSAKeyFactory";
        String P11DSAKeyFactory    = "sun.security.pkcs11.P11DSAKeyFactory";
        String P11DHKeyFactory     = "sun.security.pkcs11.P11DHKeyFactory";
        String P11ECKeyFactory     = "sun.security.pkcs11.P11ECKeyFactory";
        String P11KeyAgreement     = "sun.security.pkcs11.P11KeyAgreement";
        String P11SecretKeyFactory = "sun.security.pkcs11.P11SecretKeyFactory";
        String P11Cipher           = "sun.security.pkcs11.P11Cipher";
        String P11RSACipher        = "sun.security.pkcs11.P11RSACipher";
        String P11AEADCipher       = "sun.security.pkcs11.P11AEADCipher";
        String P11PBECipher        = "sun.security.pkcs11.P11PBECipher";
        String P11Signature        = "sun.security.pkcs11.P11Signature";
        String P11PSSSignature     = "sun.security.pkcs11.P11PSSSignature";

        // XXX register all aliases

        d(MD, "MD2",            P11Digest,
                m(CKM_MD2));
        d(MD, "MD5",            P11Digest,
                m(CKM_MD5));
        dA(MD, "SHA-1",           P11Digest,
                m(CKM_SHA_1));

        dA(MD, "SHA-224",        P11Digest,
                m(CKM_SHA224));
        dA(MD, "SHA-256",        P11Digest,
                m(CKM_SHA256));
        dA(MD, "SHA-384",        P11Digest,
                m(CKM_SHA384));
        dA(MD, "SHA-512",        P11Digest,
                m(CKM_SHA512));
        dA(MD, "SHA-512/224",        P11Digest,
                m(CKM_SHA512_224));
        dA(MD, "SHA-512/256",        P11Digest,
                m(CKM_SHA512_256));
        dA(MD, "SHA3-224",        P11Digest,
                m(CKM_SHA3_224));
        dA(MD, "SHA3-256",        P11Digest,
                m(CKM_SHA3_256));
        dA(MD, "SHA3-384",        P11Digest,
                m(CKM_SHA3_384));
        dA(MD, "SHA3-512",        P11Digest,
                m(CKM_SHA3_512));

        d(MAC, "HmacMD5",       P11Mac,
                m(CKM_MD5_HMAC));
        dA(MAC, "HmacSHA1",      P11Mac,
                m(CKM_SHA_1_HMAC));
        dA(MAC, "HmacSHA224",    P11Mac,
                m(CKM_SHA224_HMAC));
        dA(MAC, "HmacSHA256",    P11Mac,
                m(CKM_SHA256_HMAC));
        dA(MAC, "HmacSHA384",    P11Mac,
                m(CKM_SHA384_HMAC));
        dA(MAC, "HmacSHA512",    P11Mac,
                m(CKM_SHA512_HMAC));
        dA(MAC, "HmacSHA512/224",    P11Mac,
                m(CKM_SHA512_224_HMAC));
        dA(MAC, "HmacSHA512/256",    P11Mac,
                m(CKM_SHA512_256_HMAC));
        dA(MAC, "HmacSHA3-224",    P11Mac,
                m(CKM_SHA3_224_HMAC));
        dA(MAC, "HmacSHA3-256",    P11Mac,
                m(CKM_SHA3_256_HMAC));
        dA(MAC, "HmacSHA3-384",    P11Mac,
                m(CKM_SHA3_384_HMAC));
        dA(MAC, "HmacSHA3-512",    P11Mac,
                m(CKM_SHA3_512_HMAC));
        d(MAC, "SslMacMD5",     P11Mac,
                m(CKM_SSL3_MD5_MAC));
        d(MAC, "SslMacSHA1",    P11Mac,
                m(CKM_SSL3_SHA1_MAC));

        if (systemFipsEnabled) {
            /*
             * PBA HMacs
             *
             * KeyDerivationMech must be supported
             * for these services to be available.
             *
             */
            d(MAC, "HmacPBESHA1",       P11Mac, m(CKM_SHA_1_HMAC),
                    m(CKM_PBA_SHA1_WITH_SHA1_HMAC));
            d(MAC, "HmacPBESHA224",     P11Mac, m(CKM_SHA224_HMAC),
                    m(CKM_NSS_PKCS12_PBE_SHA224_HMAC_KEY_GEN));
            d(MAC, "HmacPBESHA256",     P11Mac, m(CKM_SHA256_HMAC),
                    m(CKM_NSS_PKCS12_PBE_SHA256_HMAC_KEY_GEN));
            d(MAC, "HmacPBESHA384",     P11Mac, m(CKM_SHA384_HMAC),
                    m(CKM_NSS_PKCS12_PBE_SHA384_HMAC_KEY_GEN));
            d(MAC, "HmacPBESHA512",     P11Mac, m(CKM_SHA512_HMAC),
                    m(CKM_NSS_PKCS12_PBE_SHA512_HMAC_KEY_GEN));
            d(MAC, "HmacPBESHA512/224", P11Mac, m(CKM_SHA512_224_HMAC),
                    m(CKM_NSS_PKCS12_PBE_SHA512_HMAC_KEY_GEN));
            d(MAC, "HmacPBESHA512/256", P11Mac, m(CKM_SHA512_256_HMAC),
                    m(CKM_NSS_PKCS12_PBE_SHA512_HMAC_KEY_GEN));
        }

        d(KPG, "RSA",           P11KeyPairGenerator,
                getAliases("PKCS1"),
                m(CKM_RSA_PKCS_KEY_PAIR_GEN));

        List<String> dhAlias = List.of("DiffieHellman");

        dA(KPG, "DSA",           P11KeyPairGenerator,
                m(CKM_DSA_KEY_PAIR_GEN));
        d(KPG, "DH",            P11KeyPairGenerator,
                dhAlias,
                m(CKM_DH_PKCS_KEY_PAIR_GEN));
        d(KPG, "EC",            P11KeyPairGenerator,
                m(CKM_EC_KEY_PAIR_GEN));

        dA(KG,  "ARCFOUR",       P11KeyGenerator,
                m(CKM_RC4_KEY_GEN));
        d(KG,  "DES",           P11KeyGenerator,
                m(CKM_DES_KEY_GEN));
        d(KG,  "DESede",        P11KeyGenerator,
                m(CKM_DES3_KEY_GEN, CKM_DES2_KEY_GEN));
        d(KG,  "AES",           P11KeyGenerator,
                m(CKM_AES_KEY_GEN));
        d(KG,  "Blowfish",      P11KeyGenerator,
                m(CKM_BLOWFISH_KEY_GEN));
        d(KG,  "ChaCha20",      P11KeyGenerator,
                m(CKM_CHACHA20_KEY_GEN));
        d(KG,  "HmacMD5",      P11KeyGenerator, // 1.3.6.1.5.5.8.1.1
                m(CKM_GENERIC_SECRET_KEY_GEN));
        dA(KG,  "HmacSHA1",      P11KeyGenerator,
                m(CKM_SHA_1_KEY_GEN, CKM_GENERIC_SECRET_KEY_GEN));
        dA(KG,  "HmacSHA224",    P11KeyGenerator,
                m(CKM_SHA224_KEY_GEN, CKM_GENERIC_SECRET_KEY_GEN));
        dA(KG,  "HmacSHA256",    P11KeyGenerator,
                m(CKM_SHA256_KEY_GEN, CKM_GENERIC_SECRET_KEY_GEN));
        dA(KG,  "HmacSHA384",    P11KeyGenerator,
                m(CKM_SHA384_KEY_GEN, CKM_GENERIC_SECRET_KEY_GEN));
        dA(KG,  "HmacSHA512",    P11KeyGenerator,
                m(CKM_SHA512_KEY_GEN, CKM_GENERIC_SECRET_KEY_GEN));
        dA(KG,  "HmacSHA512/224",    P11KeyGenerator,
                m(CKM_SHA512_224_KEY_GEN, CKM_GENERIC_SECRET_KEY_GEN));
        dA(KG,  "HmacSHA512/256",    P11KeyGenerator,
                m(CKM_SHA512_256_KEY_GEN, CKM_GENERIC_SECRET_KEY_GEN));
        dA(KG,  "HmacSHA3-224",    P11KeyGenerator,
                m(CKM_SHA3_224_KEY_GEN, CKM_GENERIC_SECRET_KEY_GEN));
        dA(KG,  "HmacSHA3-256",    P11KeyGenerator,
                m(CKM_SHA3_256_KEY_GEN, CKM_GENERIC_SECRET_KEY_GEN));
        dA(KG,  "HmacSHA3-384",    P11KeyGenerator,
                m(CKM_SHA3_384_KEY_GEN, CKM_GENERIC_SECRET_KEY_GEN));
        dA(KG,  "HmacSHA3-512",    P11KeyGenerator,
                m(CKM_SHA3_512_KEY_GEN, CKM_GENERIC_SECRET_KEY_GEN));

        // register (Secret)KeyFactories if there are any mechanisms
        // for a particular algorithm that we support
        d(KF, "RSA",            P11RSAKeyFactory,
                getAliases("PKCS1"),
                m(CKM_RSA_PKCS_KEY_PAIR_GEN, CKM_RSA_PKCS, CKM_RSA_X_509));
        dA(KF, "DSA",            P11DSAKeyFactory,
                m(CKM_DSA_KEY_PAIR_GEN, CKM_DSA, CKM_DSA_SHA1));
        d(KF, "DH",             P11DHKeyFactory,
                dhAlias,
                m(CKM_DH_PKCS_KEY_PAIR_GEN, CKM_DH_PKCS_DERIVE));
        d(KF, "EC",             P11ECKeyFactory,
                m(CKM_EC_KEY_PAIR_GEN, CKM_ECDH1_DERIVE,
                    CKM_ECDSA, CKM_ECDSA_SHA1));

        // AlgorithmParameters for EC.
        // Only needed until we have an EC implementation in the SUN provider.
        dA(AGP, "EC",            "sun.security.util.ECParameters",
                m(CKM_EC_KEY_PAIR_GEN, CKM_ECDH1_DERIVE,
                    CKM_ECDSA, CKM_ECDSA_SHA1));


        d(AGP, "GCM",            "sun.security.util.GCMParameters",
                m(CKM_AES_GCM));

        dA(AGP, "ChaCha20-Poly1305",
                "com.sun.crypto.provider.ChaCha20Poly1305Parameters",
                m(CKM_CHACHA20_POLY1305));

        d(KA, "DH",             P11KeyAgreement,
                dhAlias,
                m(CKM_DH_PKCS_DERIVE));
        d(KA, "ECDH",           "sun.security.pkcs11.P11ECDHKeyAgreement",
                m(CKM_ECDH1_DERIVE));

        dA(SKF, "ARCFOUR",       P11SecretKeyFactory,
                m(CKM_RC4));
        d(SKF, "DES",           P11SecretKeyFactory,
                m(CKM_DES_CBC));
        d(SKF, "DESede",        P11SecretKeyFactory,
                m(CKM_DES3_CBC));
        dA(SKF, "AES",           P11SecretKeyFactory,
                m(CKM_AES_CBC));
        d(SKF, "Blowfish",      P11SecretKeyFactory,
                m(CKM_BLOWFISH_CBC));
        d(SKF, "ChaCha20",      P11SecretKeyFactory,
                m(CKM_CHACHA20_POLY1305));

        if (systemFipsEnabled) {
            /*
             * PBE Secret Key Factories
             *
             * KeyDerivationPrf must be supported for these services
             * to be available.
             *
             */
            d(SKF, "PBEWithHmacSHA1AndAES_128",
                    P11SecretKeyFactory, m(CKM_PKCS5_PBKD2), m(CKM_SHA_1_HMAC));
            d(SKF, "PBEWithHmacSHA224AndAES_128",
                    P11SecretKeyFactory, m(CKM_PKCS5_PBKD2), m(CKM_SHA224_HMAC));
            d(SKF, "PBEWithHmacSHA256AndAES_128",
                    P11SecretKeyFactory, m(CKM_PKCS5_PBKD2), m(CKM_SHA256_HMAC));
            d(SKF, "PBEWithHmacSHA384AndAES_128",
                    P11SecretKeyFactory, m(CKM_PKCS5_PBKD2), m(CKM_SHA384_HMAC));
            d(SKF, "PBEWithHmacSHA512AndAES_128",
                    P11SecretKeyFactory, m(CKM_PKCS5_PBKD2), m(CKM_SHA512_HMAC));
            d(SKF, "PBEWithHmacSHA1AndAES_256",
                    P11SecretKeyFactory, m(CKM_PKCS5_PBKD2), m(CKM_SHA_1_HMAC));
            d(SKF, "PBEWithHmacSHA224AndAES_256",
                    P11SecretKeyFactory, m(CKM_PKCS5_PBKD2), m(CKM_SHA224_HMAC));
            d(SKF, "PBEWithHmacSHA256AndAES_256",
                    P11SecretKeyFactory, m(CKM_PKCS5_PBKD2), m(CKM_SHA256_HMAC));
            d(SKF, "PBEWithHmacSHA384AndAES_256",
                    P11SecretKeyFactory, m(CKM_PKCS5_PBKD2), m(CKM_SHA384_HMAC));
            d(SKF, "PBEWithHmacSHA512AndAES_256",
                    P11SecretKeyFactory, m(CKM_PKCS5_PBKD2), m(CKM_SHA512_HMAC));
            /*
             * PBA Secret Key Factories
             */
            d(SKF, "HmacPBESHA1",       P11SecretKeyFactory,
                    m(CKM_PBA_SHA1_WITH_SHA1_HMAC));
            d(SKF, "HmacPBESHA224",     P11SecretKeyFactory,
                    m(CKM_NSS_PKCS12_PBE_SHA224_HMAC_KEY_GEN));
            d(SKF, "HmacPBESHA256",     P11SecretKeyFactory,
                    m(CKM_NSS_PKCS12_PBE_SHA256_HMAC_KEY_GEN));
            d(SKF, "HmacPBESHA384",     P11SecretKeyFactory,
                    m(CKM_NSS_PKCS12_PBE_SHA384_HMAC_KEY_GEN));
            d(SKF, "HmacPBESHA512",     P11SecretKeyFactory,
                    m(CKM_NSS_PKCS12_PBE_SHA512_HMAC_KEY_GEN));
            d(SKF, "HmacPBESHA512/224", P11SecretKeyFactory,
                    m(CKM_NSS_PKCS12_PBE_SHA512_HMAC_KEY_GEN));
            d(SKF, "HmacPBESHA512/256", P11SecretKeyFactory,
                    m(CKM_NSS_PKCS12_PBE_SHA512_HMAC_KEY_GEN));
            /*
             * PBKDF2 Secret Key Factories
             */
            dA(SKF, "PBKDF2WithHmacSHA1",  P11SecretKeyFactory,
                    m(CKM_PKCS5_PBKD2), m(CKM_SHA_1_HMAC));
            d(SKF, "PBKDF2WithHmacSHA224", P11SecretKeyFactory,
                    m(CKM_PKCS5_PBKD2), m(CKM_SHA224_HMAC));
            d(SKF, "PBKDF2WithHmacSHA256", P11SecretKeyFactory,
                    m(CKM_PKCS5_PBKD2), m(CKM_SHA256_HMAC));
            d(SKF, "PBKDF2WithHmacSHA384", P11SecretKeyFactory,
                    m(CKM_PKCS5_PBKD2), m(CKM_SHA384_HMAC));
            d(SKF, "PBKDF2WithHmacSHA512", P11SecretKeyFactory,
                    m(CKM_PKCS5_PBKD2), m(CKM_SHA512_HMAC));
        }

        // XXX attributes for Ciphers (supported modes, padding)
        dA(CIP, "ARCFOUR",                      P11Cipher,
                m(CKM_RC4));
        d(CIP, "DES/CBC/NoPadding",             P11Cipher,
                m(CKM_DES_CBC));
        d(CIP, "DES/CBC/PKCS5Padding",          P11Cipher,
                m(CKM_DES_CBC_PAD, CKM_DES_CBC));
        d(CIP, "DES/ECB/NoPadding",             P11Cipher,
                m(CKM_DES_ECB));
        d(CIP, "DES/ECB/PKCS5Padding",          P11Cipher,
                List.of("DES"),
                m(CKM_DES_ECB));

        d(CIP, "DESede/CBC/NoPadding",          P11Cipher,
                m(CKM_DES3_CBC));
        d(CIP, "DESede/CBC/PKCS5Padding",       P11Cipher,
                m(CKM_DES3_CBC_PAD, CKM_DES3_CBC));
        d(CIP, "DESede/ECB/NoPadding",          P11Cipher,
                m(CKM_DES3_ECB));
        d(CIP, "DESede/ECB/PKCS5Padding",       P11Cipher,
                List.of("DESede"),
                m(CKM_DES3_ECB));
        d(CIP, "AES/CBC/NoPadding",             P11Cipher,
                m(CKM_AES_CBC));
        dA(CIP, "AES_128/CBC/NoPadding",          P11Cipher,
                m(CKM_AES_CBC));
        dA(CIP, "AES_192/CBC/NoPadding",          P11Cipher,
                m(CKM_AES_CBC));
        dA(CIP, "AES_256/CBC/NoPadding",          P11Cipher,
                m(CKM_AES_CBC));
        d(CIP, "AES/CBC/PKCS5Padding",          P11Cipher,
                m(CKM_AES_CBC_PAD, CKM_AES_CBC));
        d(CIP, "AES/ECB/NoPadding",             P11Cipher,
                m(CKM_AES_ECB));
        dA(CIP, "AES_128/ECB/NoPadding",          P11Cipher,
                m(CKM_AES_ECB));
        dA(CIP, "AES_192/ECB/NoPadding",          P11Cipher,
                m(CKM_AES_ECB));
        dA(CIP, "AES_256/ECB/NoPadding",          P11Cipher,
                m(CKM_AES_ECB));
        d(CIP, "AES/ECB/PKCS5Padding",          P11Cipher,
                List.of("AES"),
                m(CKM_AES_ECB));
        d(CIP, "AES/CTR/NoPadding",             P11Cipher,
                m(CKM_AES_CTR));

        d(CIP, "AES/GCM/NoPadding",             P11AEADCipher,
                m(CKM_AES_GCM));
        dA(CIP, "AES_128/GCM/NoPadding",          P11AEADCipher,
                m(CKM_AES_GCM));
        dA(CIP, "AES_192/GCM/NoPadding",          P11AEADCipher,
                m(CKM_AES_GCM));
        dA(CIP, "AES_256/GCM/NoPadding",          P11AEADCipher,
                m(CKM_AES_GCM));

        d(CIP, "Blowfish/CBC/NoPadding",        P11Cipher,
                m(CKM_BLOWFISH_CBC));
        d(CIP, "Blowfish/CBC/PKCS5Padding",     P11Cipher,
                m(CKM_BLOWFISH_CBC));

        dA(CIP, "ChaCha20-Poly1305",            P11AEADCipher,
                m(CKM_CHACHA20_POLY1305));

        d(CIP, "RSA/ECB/PKCS1Padding",          P11RSACipher,
                List.of("RSA"),
                m(CKM_RSA_PKCS));
        d(CIP, "RSA/ECB/NoPadding",             P11RSACipher,
                m(CKM_RSA_X_509));

        if (systemFipsEnabled) {
            /*
             * PBE Ciphers
             *
             * KeyDerivationMech and KeyDerivationPrf must be supported
             * for these services to be available.
             *
             */
            d(CIP, "PBEWithHmacSHA1AndAES_128",   P11PBECipher,
                    m(CKM_AES_CBC_PAD, CKM_AES_CBC),
                    m(CKM_PKCS5_PBKD2, CKM_SHA_1_HMAC));
            d(CIP, "PBEWithHmacSHA224AndAES_128", P11PBECipher,
                    m(CKM_AES_CBC_PAD, CKM_AES_CBC),
                    m(CKM_PKCS5_PBKD2, CKM_SHA224_HMAC));
            d(CIP, "PBEWithHmacSHA256AndAES_128", P11PBECipher,
                    m(CKM_AES_CBC_PAD, CKM_AES_CBC),
                    m(CKM_PKCS5_PBKD2, CKM_SHA256_HMAC));
            d(CIP, "PBEWithHmacSHA384AndAES_128", P11PBECipher,
                    m(CKM_AES_CBC_PAD, CKM_AES_CBC),
                    m(CKM_PKCS5_PBKD2, CKM_SHA384_HMAC));
            d(CIP, "PBEWithHmacSHA512AndAES_128", P11PBECipher,
                    m(CKM_AES_CBC_PAD, CKM_AES_CBC),
                    m(CKM_PKCS5_PBKD2, CKM_SHA512_HMAC));
            d(CIP, "PBEWithHmacSHA1AndAES_256",   P11PBECipher,
                    m(CKM_AES_CBC_PAD, CKM_AES_CBC),
                    m(CKM_PKCS5_PBKD2, CKM_SHA_1_HMAC));
            d(CIP, "PBEWithHmacSHA224AndAES_256", P11PBECipher,
                    m(CKM_AES_CBC_PAD, CKM_AES_CBC),
                    m(CKM_PKCS5_PBKD2, CKM_SHA224_HMAC));
            d(CIP, "PBEWithHmacSHA256AndAES_256", P11PBECipher,
                    m(CKM_AES_CBC_PAD, CKM_AES_CBC),
                    m(CKM_PKCS5_PBKD2, CKM_SHA256_HMAC));
            d(CIP, "PBEWithHmacSHA384AndAES_256", P11PBECipher,
                    m(CKM_AES_CBC_PAD, CKM_AES_CBC),
                    m(CKM_PKCS5_PBKD2, CKM_SHA384_HMAC));
            d(CIP, "PBEWithHmacSHA512AndAES_256", P11PBECipher,
                    m(CKM_AES_CBC_PAD, CKM_AES_CBC),
                    m(CKM_PKCS5_PBKD2, CKM_SHA512_HMAC));
        }

        d(SIG, "RawDSA",        P11Signature,
                List.of("NONEwithDSA"),
                m(CKM_DSA));
        dA(SIG, "SHA1withDSA",           P11Signature,
                m(CKM_DSA_SHA1, CKM_DSA));
        dA(SIG, "SHA224withDSA", P11Signature,
                m(CKM_DSA_SHA224));
        dA(SIG, "SHA256withDSA", P11Signature,
                m(CKM_DSA_SHA256));
        dA(SIG, "SHA384withDSA", P11Signature,
                m(CKM_DSA_SHA384));
        dA(SIG, "SHA512withDSA", P11Signature,
                m(CKM_DSA_SHA512));
        dA(SIG, "SHA3-224withDSA", P11Signature,
                m(CKM_DSA_SHA3_224));
        dA(SIG, "SHA3-256withDSA", P11Signature,
                m(CKM_DSA_SHA3_256));
        dA(SIG, "SHA3-384withDSA", P11Signature,
                m(CKM_DSA_SHA3_384));
        dA(SIG, "SHA3-512withDSA", P11Signature,
                m(CKM_DSA_SHA3_512));
        d(SIG, "RawDSAinP1363Format",   P11Signature,
                List.of("NONEwithDSAinP1363Format"),
                m(CKM_DSA));
        d(SIG, "DSAinP1363Format",      P11Signature,
                List.of("SHA1withDSAinP1363Format"),
                m(CKM_DSA_SHA1, CKM_DSA));
        d(SIG, "SHA224withDSAinP1363Format",      P11Signature,
                m(CKM_DSA_SHA224));
        d(SIG, "SHA256withDSAinP1363Format",      P11Signature,
                m(CKM_DSA_SHA256));
        d(SIG, "SHA384withDSAinP1363Format",      P11Signature,
                m(CKM_DSA_SHA384));
        d(SIG, "SHA512withDSAinP1363Format",      P11Signature,
                m(CKM_DSA_SHA512));
        d(SIG, "SHA3-224withDSAinP1363Format",      P11Signature,
                m(CKM_DSA_SHA3_224));
        d(SIG, "SHA3-256withDSAinP1363Format",      P11Signature,
                m(CKM_DSA_SHA3_256));
        d(SIG, "SHA3-384withDSAinP1363Format",      P11Signature,
                m(CKM_DSA_SHA3_384));
        d(SIG, "SHA3-512withDSAinP1363Format",      P11Signature,
                m(CKM_DSA_SHA3_512));
        d(SIG, "NONEwithECDSA", P11Signature,
                m(CKM_ECDSA));
        dA(SIG, "SHA1withECDSA", P11Signature,
                m(CKM_ECDSA_SHA1, CKM_ECDSA));
        dA(SIG, "SHA224withECDSA",       P11Signature,
                m(CKM_ECDSA_SHA224, CKM_ECDSA));
        dA(SIG, "SHA256withECDSA",       P11Signature,
                m(CKM_ECDSA_SHA256, CKM_ECDSA));
        dA(SIG, "SHA384withECDSA",       P11Signature,
                m(CKM_ECDSA_SHA384, CKM_ECDSA));
        dA(SIG, "SHA512withECDSA",       P11Signature,
                m(CKM_ECDSA_SHA512, CKM_ECDSA));
        dA(SIG, "SHA3-224withECDSA",       P11Signature,
                m(CKM_ECDSA_SHA3_224, CKM_ECDSA));
        dA(SIG, "SHA3-256withECDSA",       P11Signature,
                m(CKM_ECDSA_SHA3_256, CKM_ECDSA));
        dA(SIG, "SHA3-384withECDSA",       P11Signature,
                m(CKM_ECDSA_SHA3_384, CKM_ECDSA));
        dA(SIG, "SHA3-512withECDSA",       P11Signature,
                m(CKM_ECDSA_SHA3_512, CKM_ECDSA));
        d(SIG, "NONEwithECDSAinP1363Format",   P11Signature,
                m(CKM_ECDSA));
        d(SIG, "SHA1withECDSAinP1363Format",   P11Signature,
                m(CKM_ECDSA_SHA1, CKM_ECDSA));
        d(SIG, "SHA224withECDSAinP1363Format", P11Signature,
                m(CKM_ECDSA_SHA224, CKM_ECDSA));
        d(SIG, "SHA256withECDSAinP1363Format", P11Signature,
                m(CKM_ECDSA_SHA256, CKM_ECDSA));
        d(SIG, "SHA384withECDSAinP1363Format", P11Signature,
                m(CKM_ECDSA_SHA384, CKM_ECDSA));
        d(SIG, "SHA512withECDSAinP1363Format", P11Signature,
                m(CKM_ECDSA_SHA512, CKM_ECDSA));
        d(SIG, "SHA3-224withECDSAinP1363Format", P11Signature,
                m(CKM_ECDSA_SHA3_224, CKM_ECDSA));
        d(SIG, "SHA3-256withECDSAinP1363Format", P11Signature,
                m(CKM_ECDSA_SHA3_256, CKM_ECDSA));
        d(SIG, "SHA3-384withECDSAinP1363Format", P11Signature,
                m(CKM_ECDSA_SHA3_384, CKM_ECDSA));
        d(SIG, "SHA3-512withECDSAinP1363Format", P11Signature,
                m(CKM_ECDSA_SHA3_512, CKM_ECDSA));

        dA(SIG, "MD2withRSA",    P11Signature,
                m(CKM_MD2_RSA_PKCS, CKM_RSA_PKCS, CKM_RSA_X_509));
        dA(SIG, "MD5withRSA",    P11Signature,
                m(CKM_MD5_RSA_PKCS, CKM_RSA_PKCS, CKM_RSA_X_509));
        dA(SIG, "SHA1withRSA",   P11Signature,
                m(CKM_SHA1_RSA_PKCS, CKM_RSA_PKCS, CKM_RSA_X_509));
        dA(SIG, "SHA224withRSA", P11Signature,
                m(CKM_SHA224_RSA_PKCS, CKM_RSA_PKCS, CKM_RSA_X_509));
        dA(SIG, "SHA256withRSA", P11Signature,
                m(CKM_SHA256_RSA_PKCS, CKM_RSA_PKCS, CKM_RSA_X_509));
        dA(SIG, "SHA384withRSA", P11Signature,
                m(CKM_SHA384_RSA_PKCS, CKM_RSA_PKCS, CKM_RSA_X_509));
        dA(SIG, "SHA512withRSA", P11Signature,
                m(CKM_SHA512_RSA_PKCS, CKM_RSA_PKCS, CKM_RSA_X_509));
        dA(SIG, "SHA3-224withRSA", P11Signature,
                m(CKM_SHA3_224_RSA_PKCS, CKM_RSA_PKCS, CKM_RSA_X_509));
        dA(SIG, "SHA3-256withRSA", P11Signature,
                m(CKM_SHA3_256_RSA_PKCS, CKM_RSA_PKCS, CKM_RSA_X_509));
        dA(SIG, "SHA3-384withRSA", P11Signature,
                m(CKM_SHA3_384_RSA_PKCS, CKM_RSA_PKCS, CKM_RSA_X_509));
        dA(SIG, "SHA3-512withRSA", P11Signature,
                m(CKM_SHA3_512_RSA_PKCS, CKM_RSA_PKCS, CKM_RSA_X_509));
        dA(SIG, "RSASSA-PSS", P11PSSSignature,
                m(CKM_RSA_PKCS_PSS));
        d(SIG, "SHA1withRSASSA-PSS", P11PSSSignature,
                m(CKM_SHA1_RSA_PKCS_PSS));
        d(SIG, "SHA224withRSASSA-PSS", P11PSSSignature,
                m(CKM_SHA224_RSA_PKCS_PSS));
        d(SIG, "SHA256withRSASSA-PSS", P11PSSSignature,
                m(CKM_SHA256_RSA_PKCS_PSS));
        d(SIG, "SHA384withRSASSA-PSS", P11PSSSignature,
                m(CKM_SHA384_RSA_PKCS_PSS));
        d(SIG, "SHA512withRSASSA-PSS", P11PSSSignature,
                m(CKM_SHA512_RSA_PKCS_PSS));
        d(SIG, "SHA3-224withRSASSA-PSS", P11PSSSignature,
                m(CKM_SHA3_224_RSA_PKCS_PSS));
        d(SIG, "SHA3-256withRSASSA-PSS", P11PSSSignature,
                m(CKM_SHA3_256_RSA_PKCS_PSS));
        d(SIG, "SHA3-384withRSASSA-PSS", P11PSSSignature,
                m(CKM_SHA3_384_RSA_PKCS_PSS));
        d(SIG, "SHA3-512withRSASSA-PSS", P11PSSSignature,
                m(CKM_SHA3_512_RSA_PKCS_PSS));

        d(KG, "SunTlsRsaPremasterSecret",
                    "sun.security.pkcs11.P11TlsRsaPremasterSecretGenerator",
                List.of("SunTls12RsaPremasterSecret"),
                m(CKM_SSL3_PRE_MASTER_KEY_GEN, CKM_TLS_PRE_MASTER_KEY_GEN));
        d(KG, "SunTlsMasterSecret",
                    "sun.security.pkcs11.P11TlsMasterSecretGenerator",
                m(CKM_SSL3_MASTER_KEY_DERIVE, CKM_TLS_MASTER_KEY_DERIVE,
                    CKM_SSL3_MASTER_KEY_DERIVE_DH,
                    CKM_TLS_MASTER_KEY_DERIVE_DH));
        d(KG, "SunTls12MasterSecret",
                "sun.security.pkcs11.P11TlsMasterSecretGenerator",
            m(CKM_TLS12_MASTER_KEY_DERIVE, CKM_TLS12_MASTER_KEY_DERIVE_DH));
        d(KG, "SunTlsKeyMaterial",
                    "sun.security.pkcs11.P11TlsKeyMaterialGenerator",
                m(CKM_SSL3_KEY_AND_MAC_DERIVE, CKM_TLS_KEY_AND_MAC_DERIVE));
        d(KG, "SunTls12KeyMaterial",
                "sun.security.pkcs11.P11TlsKeyMaterialGenerator",
            m(CKM_TLS12_KEY_AND_MAC_DERIVE));
        d(KG, "SunTlsPrf", "sun.security.pkcs11.P11TlsPrfGenerator",
                m(CKM_TLS_PRF, CKM_NSS_TLS_PRF_GENERAL));
        d(KG, "SunTls12Prf", "sun.security.pkcs11.P11TlsPrfGenerator",
                m(CKM_TLS_MAC));
    }

    // background thread that periodically checks for token insertion
    // if no token is present. We need to do that in a separate thread because
    // the insertion check may block for quite a long time on some tokens.
    private static class TokenPoller implements Runnable {
        private final SunPKCS11 provider;
        private volatile boolean enabled;

        private TokenPoller(SunPKCS11 provider) {
            this.provider = provider;
            enabled = true;
        }
        @Override
        public void run() {
            int interval = provider.config.getInsertionCheckInterval();
            while (enabled) {
                try {
                    Thread.sleep(interval);
                } catch (InterruptedException e) {
                    break;
                }
                if (enabled == false) {
                    break;
                }
                try {
                    provider.initToken(null);
                } catch (PKCS11Exception e) {
                    // ignore
                }
            }
        }
        void disable() {
            enabled = false;
        }
    }

    // create the poller thread, if not already active
    @SuppressWarnings("removal")
    private void createPoller() {
        if (poller != null) {
            return;
        }
        poller = new TokenPoller(this);
        Thread t = InnocuousThread.newSystemThread(
                "Poller-" + getName(),
                poller,
                Thread.MIN_PRIORITY);
        assert t.getContextClassLoader() == null;
        t.setDaemon(true);
        t.start();

    }

    // destroy the poller thread, if active
    private void destroyPoller() {
        if (poller != null) {
            poller.disable();
            poller = null;
        }
    }

    private boolean hasValidToken() {
        /* Commented out to work with Solaris softtoken impl which
           returns 0-value flags, e.g. both REMOVABLE_DEVICE and
           TOKEN_PRESENT are false, when it can't access the token.
        if (removable == false) {
            return true;
        }
        */
        Token token = this.token;
        return (token != null) && token.isValid();
    }

    private class NativeResourceCleaner implements Runnable {
        private long sleepMillis = config.getResourceCleanerShortInterval();
        private int count = 0;
        boolean keyRefFound, sessRefFound;

        /*
         * The cleaner.shortInterval and cleaner.longInterval properties
         * may be defined in the pkcs11 config file and are specified in milliseconds
         * Minimum value is 1000ms.  Default values :
         *  cleaner.shortInterval : 2000ms
         *  cleaner.longInterval  : 60000ms
         *
         * The cleaner thread runs at cleaner.shortInterval intervals
         * while P11Key or Session references continue to be found for cleaning.
         * If 100 iterations occur with no references being found, then the interval
         * period moves to cleaner.longInterval value. The cleaner thread moves back
         * to short interval checking if a resource is found
         */
        @Override
        public void run() {
            while (true) {
                try {
                    Thread.sleep(sleepMillis);
                } catch (InterruptedException ie) {
                    break;
                }
                keyRefFound = P11Key.drainRefQueue();
                sessRefFound = Session.drainRefQueue();
                if (!keyRefFound && !sessRefFound) {
                    count++;
                    if (count > 100) {
                        // no reference freed for some time
                        // increase the sleep time
                        sleepMillis = config.getResourceCleanerLongInterval();
                    }
                } else {
                    count = 0;
                    sleepMillis = config.getResourceCleanerShortInterval();
                }
            }
        }
    }

    // create the cleaner thread, if not already active
    @SuppressWarnings("removal")
    private void createCleaner() {
        cleaner = new NativeResourceCleaner();
        Thread t = InnocuousThread.newSystemThread(
                "Cleanup-SunPKCS11",
                cleaner,
                Thread.MIN_PRIORITY);
        assert t.getContextClassLoader() == null;
        t.setDaemon(true);
        t.start();
    }

    // destroy the token. Called if we detect that it has been removed
    @SuppressWarnings("removal")
    synchronized void uninitToken(Token token) {
        if (this.token != token) {
            // mismatch, our token must already be destroyed
            return;
        }
        destroyPoller();
        this.token = null;
        // unregister all algorithms
        AccessController.doPrivileged(new PrivilegedAction<Object>() {
            public Object run() {
                clear();
                return null;
            }
        });
        // keep polling for token insertion unless configured not to
        if (removable && !config.getDestroyTokenAfterLogout()) {
            createPoller();
        }
    }

    // test if a token is present and initialize this provider for it if so.
    // does nothing if no token is found
    // called from constructor and by poller
    private void initToken(CK_SLOT_INFO slotInfo) throws PKCS11Exception {
        if (slotInfo == null) {
            slotInfo = p11.C_GetSlotInfo(slotID);
        }
        if (removable && (slotInfo.flags & CKF_TOKEN_PRESENT) == 0) {
            createPoller();
            return;
        }
        destroyPoller();
        boolean showInfo = config.getShowInfo();
        if (showInfo) {
            System.out.println("Slot info for slot " + slotID + ":");
            System.out.println(slotInfo);
        }
        final Token token = new Token(this);
        if (showInfo) {
            System.out.println
                ("Token info for token in slot " + slotID + ":");
            System.out.println(token.tokenInfo);
        }
        long[] supportedMechanisms = p11.C_GetMechanismList(slotID);

        // Create a map from the various Descriptors to the "most
        // preferred" mechanism that was defined during the
        // static initialization.  For example, DES/CBC/PKCS5Padding
        // could be mapped to CKM_DES_CBC_PAD or CKM_DES_CBC.  Prefer
        // the earliest entry.  When asked for "DES/CBC/PKCS5Padding", we
        // return a CKM_DES_CBC_PAD.
        final Map<Descriptor,Integer> supportedAlgs =
                                        new HashMap<Descriptor,Integer>();

        for (int i = 0; i < supportedMechanisms.length; i++) {
            long longMech = supportedMechanisms[i];
            CK_MECHANISM_INFO mechInfo = token.getMechanismInfo(longMech);
            if (showInfo) {
                System.out.println("Mechanism " +
                    Functions.getMechanismName(longMech) + ":");
                System.out.println(mechInfo == null?
                    (Constants.INDENT + "info n/a") :
                    mechInfo);
            }
            if (!config.isEnabled(longMech)) {
                if (showInfo) {
                    System.out.println("DISABLED in configuration");
                }
                continue;
            }

            // we do not know of mechs with the upper 32 bits set
            if (longMech >>> 32 != 0) {
                if (showInfo) {
                    System.out.println("DISABLED due to unknown mech value");
                }
                continue;
            }
            int mech = (int)longMech;
            Integer integerMech = Integer.valueOf(mech);
            List<Descriptor> ds = descriptors.get(integerMech);
            if (ds == null) {
                continue;
            }
<<<<<<< HEAD
            descLoop:
            for (Descriptor d : ds) {
                Integer oldMech = supportedAlgs.get(d);
                if (oldMech == null) {
                    if (d.requiredMechs != null) {
                        // Check that other mechanisms required for the
                        // service are supported before listing it as
                        // available for the first time.
                        for (int requiredMech : d.requiredMechs) {
                            if (token.getMechanismInfo(
                                    requiredMech & 0xFFFFFFFFL) == null) {
                                continue descLoop;
                            }
=======
            boolean allowLegacy = config.getAllowLegacy();
            for (Descriptor d : ds) {
                Integer oldMech = supportedAlgs.get(d);
                if (oldMech == null) {

                    // assume full support if no mech info available
                    if (!allowLegacy && mechInfo != null) {
                        if ((d.type == CIP &&
                                (mechInfo.flags & CKF_ENCRYPT) == 0) ||
                                (d.type == SIG &&
                                (mechInfo.flags & CKF_SIGN) == 0)) {
                            if (showInfo) {
                                System.out.println("DISABLED " +  d.type +
                                        " " + d.algorithm +
                                        " due to partial support");
                            }
                            continue;
>>>>>>> 305512cc
                        }
                    }
                    supportedAlgs.put(d, integerMech);
                    continue;
                }
                // See if there is something "more preferred"
                // than what we currently have in the supportedAlgs
                // map.
                int intOldMech = oldMech.intValue();
                for (int j = 0; j < d.mechanisms.length; j++) {
                    int nextMech = d.mechanisms[j];
                    if (mech == nextMech) {
                        supportedAlgs.put(d, integerMech);
                        break;
                    } else if (intOldMech == nextMech) {
                        break;
                    }
                }
            }

        }

        // register algorithms in provider
        @SuppressWarnings("removal")
        var dummy = AccessController.doPrivileged(new PrivilegedAction<Object>() {
            public Object run() {
                for (Map.Entry<Descriptor,Integer> entry
                        : supportedAlgs.entrySet()) {
                    Descriptor d = entry.getKey();
                    int mechanism = entry.getValue().intValue();
                    Service s = d.service(token, mechanism);
                    putService(s);
                }
                if (((token.tokenInfo.flags & CKF_RNG) != 0)
                        && config.isEnabled(PCKM_SECURERANDOM)
                        && !token.sessionManager.lowMaxSessions()) {
                    // do not register SecureRandom if the token does
                    // not support many sessions. if we did, we might
                    // run out of sessions in the middle of a
                    // nextBytes() call where we cannot fail over.
                    putService(new P11Service(token, SR, "PKCS11",
                        "sun.security.pkcs11.P11SecureRandom", null,
                        PCKM_SECURERANDOM));
                }
                if (config.isEnabled(PCKM_KEYSTORE)) {
                    putService(new P11Service(token, KS, "PKCS11",
                        "sun.security.pkcs11.P11KeyStore",
                        List.of("PKCS11-" + config.getName()),
                        PCKM_KEYSTORE));
                }
                return null;
            }
        });

        this.token = token;
        if (cleaner == null) {
            createCleaner();
        }
    }

    private static final class P11Service extends Service {

        private final Token token;

        private final long mechanism;

        P11Service(Token token, String type, String algorithm,
                String className, List<String> al, long mechanism) {
            super(token.provider, type, algorithm, className, al,
                    type.equals(SR) ? Map.of("ThreadSafe", "true") : null);
            this.token = token;
            this.mechanism = mechanism & 0xFFFFFFFFL;
        }

        @Override
        @SuppressWarnings("removal")
        public Object newInstance(Object param)
                throws NoSuchAlgorithmException {
            if (token.isValid() == false) {
                throw new NoSuchAlgorithmException("Token has been removed");
            }
            if (systemFipsEnabled && !token.fipsLoggedIn &&
                    !getType().equals("KeyStore")) {
                /*
                 * The NSS Software Token in FIPS 140-2 mode requires a
                 * user login for most operations. See sftk_fipsCheck
                 * (nss/lib/softoken/fipstokn.c). In case of a KeyStore
                 * service, let the caller perform the login with
                 * KeyStore::load. Keytool, for example, does this to pass a
                 * PIN from either the -srcstorepass or -deststorepass
                 * argument. In case of a non-KeyStore service, perform the
                 * login now with the PIN available in the fips.nssdb.pin
                 * property.
                 */
                try {
                    if (System.getSecurityManager() != null) {
                        try {
                            AccessController.doPrivileged(
                                    (PrivilegedExceptionAction<Void>) () -> {
                                        token.ensureLoggedIn(null);
                                        return null;
                                    });
                        } catch (PrivilegedActionException pae) {
                            Exception e = pae.getException();
                            if (e instanceof LoginException le) {
                                throw le;
                            } else if (e instanceof PKCS11Exception p11e) {
                                throw p11e;
                            } else {
                                throw new RuntimeException(e);
                            }
                        }
                    } else {
                        token.ensureLoggedIn(null);
                    }
                } catch (PKCS11Exception | LoginException e) {
                    throw new ProviderException("FIPS: error during the Token" +
                            " login required for the " + getType() +
                            " service.", e);
                }
            }
            try {
                return newInstance0(param);
            } catch (PKCS11Exception e) {
                throw new NoSuchAlgorithmException(e);
            }
        }

        public Object newInstance0(Object param) throws
                PKCS11Exception, NoSuchAlgorithmException {
            String algorithm = getAlgorithm();
            String type = getType();
            if (type == MD) {
                return new P11Digest(token, algorithm, mechanism);
            } else if (type == CIP) {
                if (algorithm.startsWith("RSA")) {
                    return new P11RSACipher(token, algorithm, mechanism);
                } else if (algorithm.endsWith("GCM/NoPadding") ||
                           algorithm.startsWith("ChaCha20-Poly1305")) {
                    return new P11AEADCipher(token, algorithm, mechanism);
                } else if (algorithm.startsWith("PBE")) {
                    return new P11PBECipher(token, algorithm, mechanism);
                } else {
                    return new P11Cipher(token, algorithm, mechanism);
                }
            } else if (type == SIG) {
                if (algorithm.indexOf("RSASSA-PSS") != -1) {
                    return new P11PSSSignature(token, algorithm, mechanism);
                } else {
                    return new P11Signature(token, algorithm, mechanism);
                }
            } else if (type == MAC) {
                return new P11Mac(token, algorithm, mechanism);
            } else if (type == KPG) {
                return new P11KeyPairGenerator(token, algorithm, mechanism);
            } else if (type == KA) {
                if (algorithm.equals("ECDH")) {
                    return new P11ECDHKeyAgreement(token, algorithm, mechanism);
                } else {
                    return new P11KeyAgreement(token, algorithm, mechanism);
                }
            } else if (type == KF) {
                return token.getKeyFactory(algorithm);
            } else if (type == SKF) {
                return new P11SecretKeyFactory(token, algorithm);
            } else if (type == KG) {
                // reference equality
                if (algorithm == "SunTlsRsaPremasterSecret") {
                    return new P11TlsRsaPremasterSecretGenerator(
                        token, algorithm, mechanism);
                } else if (algorithm == "SunTlsMasterSecret"
                        || algorithm == "SunTls12MasterSecret") {
                    return new P11TlsMasterSecretGenerator(
                        token, algorithm, mechanism);
                } else if (algorithm == "SunTlsKeyMaterial"
                        || algorithm == "SunTls12KeyMaterial") {
                    return new P11TlsKeyMaterialGenerator(
                        token, algorithm, mechanism);
                } else if (algorithm == "SunTlsPrf"
                        || algorithm == "SunTls12Prf") {
                    return new P11TlsPrfGenerator(token, algorithm, mechanism);
                } else {
                    return new P11KeyGenerator(token, algorithm, mechanism);
                }
            } else if (type == SR) {
                return token.getRandom();
            } else if (type == KS) {
                return token.getKeyStore();
            } else if (type == AGP) {
                if (algorithm == "EC") {
                    return new sun.security.util.ECParameters();
                } else if (algorithm == "GCM") {
                    return new sun.security.util.GCMParameters();
                } else if (algorithm == "ChaCha20-Poly1305") {
                    return new ChaCha20Poly1305Parameters(); // from SunJCE
                } else {
                    throw new NoSuchAlgorithmException("Unsupported algorithm: "
                            + algorithm);
                }
            } else {
                throw new NoSuchAlgorithmException("Unknown type: " + type);
            }
        }

        public boolean supportsParameter(Object param) {
            if ((param == null) || (token.isValid() == false)) {
                return false;
            }
            if (param instanceof Key == false) {
                throw new InvalidParameterException("Parameter must be a Key");
            }
            String algorithm = getAlgorithm();
            String type = getType();
            Key key = (Key)param;
            String keyAlgorithm = key.getAlgorithm();
            // RSA signatures and cipher
            if (((type == CIP) && algorithm.startsWith("RSA"))
                    || (type == SIG) && (algorithm.indexOf("RSA") != -1)) {
                if (keyAlgorithm.equals("RSA") == false) {
                    return false;
                }
                return isLocalKey(key)
                        || (key instanceof RSAPrivateKey)
                        || (key instanceof RSAPublicKey);
            }
            // EC
            if (((type == KA) && algorithm.equals("ECDH"))
                    || ((type == SIG) && algorithm.contains("ECDSA"))) {
                if (keyAlgorithm.equals("EC") == false) {
                    return false;
                }
                return isLocalKey(key)
                        || (key instanceof ECPrivateKey)
                        || (key instanceof ECPublicKey);
            }
            // DSA signatures
            if ((type == SIG) && algorithm.contains("DSA") &&
                    !algorithm.contains("ECDSA")) {
                if (keyAlgorithm.equals("DSA") == false) {
                    return false;
                }
                return isLocalKey(key)
                        || (key instanceof DSAPrivateKey)
                        || (key instanceof DSAPublicKey);
            }
            // MACs and symmetric ciphers
            if ((type == CIP) || (type == MAC)) {
                // do not check algorithm name, mismatch is unlikely anyway
                return isLocalKey(key) || "RAW".equals(key.getFormat());
            }
            // DH key agreement
            if (type == KA) {
                if (keyAlgorithm.equals("DH") == false) {
                    return false;
                }
                return isLocalKey(key)
                        || (key instanceof DHPrivateKey)
                        || (key instanceof DHPublicKey);
            }
            // should not reach here,
            // unknown engine type or algorithm
            throw new AssertionError
                ("SunPKCS11 error: " + type + ", " + algorithm);
        }

        private boolean isLocalKey(Key key) {
            return (key instanceof P11Key) && (((P11Key)key).token == token);
        }

        public String toString() {
            return super.toString() +
                " (" + Functions.getMechanismName(mechanism) + ")";
        }

    }

    /**
     * Log in to this provider.
     *
     * <p> If the token expects a PIN to be supplied by the caller,
     * the <code>handler</code> implementation must support
     * a <code>PasswordCallback</code>.
     *
     * <p> To determine if the token supports a protected authentication path,
     * the CK_TOKEN_INFO flag, CKF_PROTECTED_AUTHENTICATION_PATH, is consulted.
     *
     * @param subject this parameter is ignored
     * @param handler the <code>CallbackHandler</code> used by
     *  this provider to communicate with the caller
     *
     * @throws IllegalStateException if the provider requires configuration
     * and Provider.configure has not been called
     * @throws LoginException if the login operation fails
     * @throws SecurityException if the does not pass a security check for
     *  <code>SecurityPermission("authProvider.<i>name</i>")</code>,
     *  where <i>name</i> is the value returned by
     *  this provider's <code>getName</code> method
     */
    public void login(Subject subject, CallbackHandler handler)
        throws LoginException {

        if (!isConfigured()) {
            throw new IllegalStateException("Configuration is required");
        }

        // security check
        @SuppressWarnings("removal")
        SecurityManager sm = System.getSecurityManager();
        if (sm != null) {
            if (debug != null) {
                debug.println("checking login permission");
            }
            sm.checkPermission(new SecurityPermission
                        ("authProvider." + this.getName()));
        }

        if (!hasValidToken()) {
            throw new LoginException("No token present");

        }

        // see if a login is required
        if ((token.tokenInfo.flags & CKF_LOGIN_REQUIRED) == 0) {
            if (debug != null) {
                debug.println("login operation not required for token - " +
                                "ignoring login request");
            }
            return;
        }

        // see if user already logged in

        try {
            if (token.isLoggedInNow(null)) {
                // user already logged in
                if (debug != null) {
                    debug.println("user already logged in");
                }
                return;
            }
        } catch (PKCS11Exception e) {
            // ignore - fall thru and attempt login
        }

        // get the pin if necessary

        char[] pin = null;
        if ((token.tokenInfo.flags & CKF_PROTECTED_AUTHENTICATION_PATH) == 0) {

            // get password

            CallbackHandler myHandler = getCallbackHandler(handler);
            if (myHandler == null) {
                throw new LoginException
                        ("no password provided, and no callback handler " +
                        "available for retrieving password");
            }

            java.text.MessageFormat form = new java.text.MessageFormat
                        (ResourcesMgr.getString
                        ("PKCS11.Token.providerName.Password."));
            Object[] source = { getName() };

            PasswordCallback pcall = new PasswordCallback(form.format(source),
                                                        false);
            Callback[] callbacks = { pcall };
            try {
                myHandler.handle(callbacks);
            } catch (Exception e) {
                LoginException le = new LoginException
                        ("Unable to perform password callback");
                le.initCause(e);
                throw le;
            }

            pin = pcall.getPassword();
            pcall.clearPassword();
            if (pin == null) {
                if (debug != null) {
                    debug.println("caller passed NULL pin");
                }
            }
        }

        // perform token login

        Session session = null;
        try {
            session = token.getOpSession();

            // pin is NULL if using CKF_PROTECTED_AUTHENTICATION_PATH
            p11.C_Login(session.id(), CKU_USER, pin);
            if (debug != null) {
                debug.println("login succeeded");
            }
        } catch (PKCS11Exception pe) {
            if (pe.getErrorCode() == CKR_USER_ALREADY_LOGGED_IN) {
                // let this one go
                if (debug != null) {
                    debug.println("user already logged in");
                }
                return;
            } else if (pe.getErrorCode() == CKR_PIN_INCORRECT) {
                FailedLoginException fle = new FailedLoginException();
                fle.initCause(pe);
                throw fle;
            } else {
                LoginException le = new LoginException();
                le.initCause(pe);
                throw le;
            }
        } finally {
            token.releaseSession(session);
            if (pin != null) {
                Arrays.fill(pin, ' ');
            }
        }

        // we do not store the PIN in the subject for now
    }

    /**
     * Log out from this provider
     *
     * @throws IllegalStateException if the provider requires configuration
     * and Provider.configure has not been called
     * @throws LoginException if the logout operation fails
     * @throws SecurityException if the does not pass a security check for
     *  <code>SecurityPermission("authProvider.<i>name</i>")</code>,
     *  where <i>name</i> is the value returned by
     *  this provider's <code>getName</code> method
     */
    public void logout() throws LoginException {
        if (!isConfigured()) {
            throw new IllegalStateException("Configuration is required");
        }

        // security check
        @SuppressWarnings("removal")
        SecurityManager sm = System.getSecurityManager();
        if (sm != null) {
            sm.checkPermission
                (new SecurityPermission("authProvider." + this.getName()));
        }

        if (hasValidToken() == false) {
            // app may call logout for cleanup, allow
            return;
        }

        if ((token.tokenInfo.flags & CKF_LOGIN_REQUIRED) == 0) {
            if (debug != null) {
                debug.println("logout operation not required for token - " +
                                "ignoring logout request");
            }
            return;
        }

        try {
            if (!token.isLoggedInNow(null)) {
                if (debug != null) {
                    debug.println("user not logged in");
                }
                if (config.getDestroyTokenAfterLogout()) {
                    token.destroy();
                }
                return;
            }
        } catch (PKCS11Exception e) {
            // ignore
        }

        // perform token logout
        Session session = null;
        try {
            session = token.getOpSession();
            p11.C_Logout(session.id());
            if (systemFipsEnabled) {
                token.fipsLoggedIn = false;
            }
            if (debug != null) {
                debug.println("logout succeeded");
            }
        } catch (PKCS11Exception pe) {
            if (pe.getErrorCode() == CKR_USER_NOT_LOGGED_IN) {
                // let this one go
                if (debug != null) {
                    debug.println("user not logged in");
                }
                return;
            }
            LoginException le = new LoginException();
            le.initCause(pe);
            throw le;
        } finally {
            token.releaseSession(session);
            if (config.getDestroyTokenAfterLogout()) {
                token.destroy();
            }
        }
    }

    /**
     * Set a <code>CallbackHandler</code>
     *
     * <p> The provider uses this handler if one is not passed to the
     * <code>login</code> method.  The provider also uses this handler
     * if it invokes <code>login</code> on behalf of callers.
     * In either case if a handler is not set via this method,
     * the provider queries the
     * <i>auth.login.defaultCallbackHandler</i> security property
     * for the fully qualified class name of a default handler implementation.
     * If the security property is not set,
     * the provider is assumed to have alternative means
     * for obtaining authentication information.
     *
     * @param handler a <code>CallbackHandler</code> for obtaining
     *          authentication information, which may be <code>null</code>
     *
     * @throws IllegalStateException if the provider requires configuration
     * and Provider.configure has not been called
     * @throws SecurityException if the caller does not pass a
     *  security check for
     *  <code>SecurityPermission("authProvider.<i>name</i>")</code>,
     *  where <i>name</i> is the value returned by
     *  this provider's <code>getName</code> method
     */
    public void setCallbackHandler(CallbackHandler handler) {

        if (!isConfigured()) {
            throw new IllegalStateException("Configuration is required");
        }

        // security check
        @SuppressWarnings("removal")
        SecurityManager sm = System.getSecurityManager();
        if (sm != null) {
            sm.checkPermission
                (new SecurityPermission("authProvider." + this.getName()));
        }

        synchronized (LOCK_HANDLER) {
            pHandler = handler;
        }
    }

    private CallbackHandler getCallbackHandler(CallbackHandler handler) {

        // get default handler if necessary

        if (handler != null) {
            return handler;
        }

        if (debug != null) {
            debug.println("getting provider callback handler");
        }

        synchronized (LOCK_HANDLER) {
            // see if handler was set via setCallbackHandler
            if (pHandler != null) {
                return pHandler;
            }

            try {
                if (debug != null) {
                    debug.println("getting default callback handler");
                }

                @SuppressWarnings("removal")
                CallbackHandler myHandler = AccessController.doPrivileged
                    (new PrivilegedExceptionAction<CallbackHandler>() {
                    public CallbackHandler run() throws Exception {

                        String defaultHandler =
                                java.security.Security.getProperty
                                ("auth.login.defaultCallbackHandler");

                        if (defaultHandler == null ||
                            defaultHandler.length() == 0) {

                            // ok
                            if (debug != null) {
                                debug.println("no default handler set");
                            }
                            return null;
                        }

                        Class<?> c = Class.forName
                                   (defaultHandler,
                                   true,
                                   Thread.currentThread().getContextClassLoader());
                        if (!javax.security.auth.callback.CallbackHandler.class.isAssignableFrom(c)) {
                            // not the right subtype
                            if (debug != null) {
                                debug.println("default handler " + defaultHandler +
                                              " is not a CallbackHandler");
                            }
                            return null;
                        }
                        @SuppressWarnings("deprecation")
                        Object result = c.newInstance();
                        return (CallbackHandler)result;
                    }
                });
                // save it
                pHandler = myHandler;
                return myHandler;

            } catch (PrivilegedActionException pae) {
                // ok
                if (debug != null) {
                    debug.println("Unable to load default callback handler");
                    pae.printStackTrace();
                }
            }
        }
        return null;
    }

    private Object writeReplace() throws ObjectStreamException {
        return new SunPKCS11Rep(this);
    }

    /**
     * Restores the state of this object from the stream.
     *
     * @param  stream the {@code ObjectInputStream} from which data is read
     * @throws IOException if an I/O error occurs
     * @throws ClassNotFoundException if a serialized class cannot be loaded
     */
    @java.io.Serial
    private void readObject(ObjectInputStream stream)
            throws IOException, ClassNotFoundException {
        throw new InvalidObjectException("SunPKCS11 not directly deserializable");
    }

    /**
     * Serialized representation of the SunPKCS11 provider.
     */
    private static class SunPKCS11Rep implements Serializable {

        static final long serialVersionUID = -2896606995897745419L;

        private final String providerName;

        private final String configName;

        SunPKCS11Rep(SunPKCS11 provider) throws NotSerializableException {
            providerName = provider.getName();
            configName = provider.config.getFileName();
            if (Security.getProvider(providerName) != provider) {
                throw new NotSerializableException("Only SunPKCS11 providers "
                    + "installed in java.security.Security can be serialized");
            }
        }

        private Object readResolve() throws ObjectStreamException {
            SunPKCS11 p = (SunPKCS11)Security.getProvider(providerName);
            if ((p == null) || (p.config.getFileName().equals(configName) == false)) {
                throw new NotSerializableException("Could not find "
                        + providerName + " in installed providers");
            }
            return p;
        }
    }
}<|MERGE_RESOLUTION|>--- conflicted
+++ resolved
@@ -1331,7 +1331,7 @@
             if (ds == null) {
                 continue;
             }
-<<<<<<< HEAD
+            boolean allowLegacy = config.getAllowLegacy();
             descLoop:
             for (Descriptor d : ds) {
                 Integer oldMech = supportedAlgs.get(d);
@@ -1345,11 +1345,8 @@
                                     requiredMech & 0xFFFFFFFFL) == null) {
                                 continue descLoop;
                             }
-=======
-            boolean allowLegacy = config.getAllowLegacy();
-            for (Descriptor d : ds) {
-                Integer oldMech = supportedAlgs.get(d);
-                if (oldMech == null) {
+                        }
+                    }
 
                     // assume full support if no mech info available
                     if (!allowLegacy && mechInfo != null) {
@@ -1363,7 +1360,6 @@
                                         " due to partial support");
                             }
                             continue;
->>>>>>> 305512cc
                         }
                     }
                     supportedAlgs.put(d, integerMech);
