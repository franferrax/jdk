--- conflicted
+++ resolved
@@ -293,7 +293,6 @@
       bootjdk-platform: linux-x64
       runs-on: ubuntu-22.04
 
-<<<<<<< HEAD
   test-linux-x64-fips:
     name: linux-x64-fips
     needs:
@@ -314,8 +313,6 @@
       bootjdk-platform: linux-x64
       runs-on: ubuntu-22.04
 
-=======
->>>>>>> 305512cc
   test-macos-x64:
     name: macos-x64
     needs:
@@ -366,11 +363,8 @@
       - build-windows-x64
       - build-windows-aarch64
       - test-linux-x64
-<<<<<<< HEAD
       - test-linux-x64-fips
       - test-linux-x86
-=======
->>>>>>> 305512cc
       - test-macos-x64
       - test-macos-aarch64
       - test-windows-x64
