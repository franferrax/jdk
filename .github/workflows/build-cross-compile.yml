--- conflicted
+++ resolved
@@ -115,12 +115,7 @@
               g++-${{ inputs.gcc-major-version }} \
               gcc-${{ inputs.gcc-major-version }}-${{ matrix.gnu-arch }}-linux-gnu${{ matrix.gnu-abi}} \
               g++-${{ inputs.gcc-major-version }}-${{ matrix.gnu-arch }}-linux-gnu${{ matrix.gnu-abi}} \
-<<<<<<< HEAD
-              libxrandr-dev libxtst-dev libcups2-dev libasound2-dev \
-              debian-ports-archive-keyring
-=======
               libxrandr-dev libxtst-dev libcups2-dev libasound2-dev
->>>>>>> 07fc6246
           sudo update-alternatives --install /usr/bin/gcc gcc /usr/bin/gcc-${{ inputs.gcc-major-version }} 100 --slave /usr/bin/g++ g++ /usr/bin/g++-${{ inputs.gcc-major-version }}
 
       - name: 'Check cache for sysroot'
